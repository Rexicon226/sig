--- conflicted
+++ resolved
@@ -417,14 +417,92 @@
         },
     );
     defer gossip_service.deinit();
-<<<<<<< HEAD
-    var gossip_handle = try gossip_service.start(
-        config.current.gossip.spy_node,
-        config.current.gossip.dump,
-    );
+    var gossip_handle = try gossip_service.start(.{
+        .message_allocator = gpa_allocator,
+        .spy_node = config.current.gossip.spy_node,
+        .dump = config.current.gossip.dump,
+    });
     defer gossip_handle.deinit();
-=======
-    const gossip_handle = try std.Thread.spawn(.{}, runGossipWithConfigValues, .{&gossip_service});
+
+    // accounts db
+    var snapshots = try getOrDownloadSnapshots(
+        gpa_allocator,
+        logger,
+        &gossip_service,
+    );
+    defer snapshots.deinit(gpa_allocator);
+
+    logger.infof("full snapshot: {s}", .{snapshots.full_path});
+    if (snapshots.incremental_path) |inc_path| {
+        logger.infof("incremental snapshot: {s}", .{inc_path});
+    }
+
+    // cli parsing
+    const snapshot_dir_str = config.current.accounts_db.snapshot_dir;
+    const n_cpus = @as(u32, @truncate(try std.Thread.getCpuCount()));
+    var n_threads_snapshot_load: u32 = @intCast(config.current.accounts_db.num_threads_snapshot_load);
+    if (n_threads_snapshot_load == 0) {
+        n_threads_snapshot_load = n_cpus;
+    }
+
+    var accounts_db = try AccountsDB.init(
+        gpa_allocator,
+        logger,
+        AccountsDBConfig{
+            .disk_index_path = config.current.accounts_db.disk_index_path,
+            .storage_cache_size = @intCast(config.current.accounts_db.storage_cache_size),
+            .number_of_index_bins = @intCast(config.current.accounts_db.num_account_index_bins),
+        },
+    );
+    defer accounts_db.deinit();
+
+    const snapshot_fields = try accounts_db.loadWithDefaults(
+        &snapshots,
+        snapshot_dir_str,
+        n_threads_snapshot_load,
+        true, // validate too
+    );
+    const bank_fields = snapshot_fields.bank_fields;
+
+    // this should exist before we start to unpack
+    logger.infof("reading genesis...", .{});
+    const genesis_config = readGenesisConfig(gpa_allocator, snapshot_dir_str) catch |err| {
+        if (err == error.GenesisNotFound) {
+            logger.errf("genesis.bin not found - expecting {s}/genesis.bin to exist", .{snapshot_dir_str});
+        }
+        return err;
+    };
+    defer genesis_config.deinit(gpa_allocator);
+
+    logger.infof("validating bank...", .{});
+    const bank = Bank.init(&accounts_db, &bank_fields);
+    try Bank.validateBankFields(bank.bank_fields, &genesis_config);
+
+    // validate the status cache
+    logger.infof("validating status cache...", .{});
+    var status_cache = readStatusCache(gpa_allocator, snapshot_dir_str) catch |err| {
+        if (err == error.StatusCacheNotFound) {
+            logger.errf("status-cache.bin not found - expecting {s}/snapshots/status-cache to exist", .{snapshot_dir_str});
+        }
+        return err;
+    };
+    defer status_cache.deinit();
+
+    var slot_history = try accounts_db.getSlotHistory();
+    defer slot_history.deinit(accounts_db.allocator);
+    try status_cache.validate(gpa_allocator, bank_fields.slot, &slot_history);
+
+    logger.infof("accounts-db setup done...", .{});
+
+    // leader schedule
+    const leader_schedule = try sig.core.leaderScheduleFromBank(gpa_allocator, &bank);
+    _, const slot_index = bank.bank_fields.epoch_schedule.getEpochAndSlotIndex(bank.bank_fields.slot);
+    const epoch_start_slot = bank.bank_fields.slot - slot_index;
+    var slot_leader_getter = sig.core.SingleEpochLeaderSchedule{
+        .leader_schedule = leader_schedule,
+        .start_slot = epoch_start_slot,
+    };
+    const getter = slot_leader_getter.provider();
 
     // shred collector
     var shred_collector = try sig.shred_collector.start(
@@ -439,107 +517,9 @@
             .exit = &exit,
             .gossip_table_rw = &gossip_service.gossip_table_rw,
             .my_shred_version = &gossip_service.my_shred_version,
+            .leader_schedule = getter,
         },
     );
-    defer shred_collector.deinit();
->>>>>>> a6a970fe
-
-    // accounts db
-    var snapshots = try getOrDownloadSnapshots(
-        gpa_allocator,
-        logger,
-        &gossip_service,
-    );
-    defer snapshots.deinit(gpa_allocator);
-
-    logger.infof("full snapshot: {s}", .{snapshots.full_path});
-    if (snapshots.incremental_path) |inc_path| {
-        logger.infof("incremental snapshot: {s}", .{inc_path});
-    }
-
-    // cli parsing
-    const snapshot_dir_str = config.current.accounts_db.snapshot_dir;
-    const n_cpus = @as(u32, @truncate(try std.Thread.getCpuCount()));
-    var n_threads_snapshot_load: u32 = @intCast(config.current.accounts_db.num_threads_snapshot_load);
-    if (n_threads_snapshot_load == 0) {
-        n_threads_snapshot_load = n_cpus;
-    }
-
-    var accounts_db = try AccountsDB.init(
-        gpa_allocator,
-        logger,
-        AccountsDBConfig{
-            .disk_index_path = config.current.accounts_db.disk_index_path,
-            .storage_cache_size = @intCast(config.current.accounts_db.storage_cache_size),
-            .number_of_index_bins = @intCast(config.current.accounts_db.num_account_index_bins),
-        },
-    );
-    defer accounts_db.deinit();
-
-    const snapshot_fields = try accounts_db.loadWithDefaults(
-        &snapshots,
-        snapshot_dir_str,
-        n_threads_snapshot_load,
-        true, // validate too
-    );
-    const bank_fields = snapshot_fields.bank_fields;
-
-    // this should exist before we start to unpack
-    logger.infof("reading genesis...", .{});
-    const genesis_config = readGenesisConfig(gpa_allocator, snapshot_dir_str) catch |err| {
-        if (err == error.GenesisNotFound) {
-            logger.errf("genesis.bin not found - expecting {s}/genesis.bin to exist", .{snapshot_dir_str});
-        }
-        return err;
-    };
-    defer genesis_config.deinit(gpa_allocator);
-
-    logger.infof("validating bank...", .{});
-    const bank = Bank.init(&accounts_db, &bank_fields);
-    try Bank.validateBankFields(bank.bank_fields, &genesis_config);
-
-    // validate the status cache
-    logger.infof("validating status cache...", .{});
-    var status_cache = readStatusCache(gpa_allocator, snapshot_dir_str) catch |err| {
-        if (err == error.StatusCacheNotFound) {
-            logger.errf("status-cache.bin not found - expecting {s}/snapshots/status-cache to exist", .{snapshot_dir_str});
-        }
-        return err;
-    };
-    defer status_cache.deinit();
-
-    var slot_history = try accounts_db.getSlotHistory();
-    defer slot_history.deinit(accounts_db.allocator);
-    try status_cache.validate(gpa_allocator, bank_fields.slot, &slot_history);
-
-    logger.infof("accounts-db setup done...", .{});
-
-    // leader schedule
-    const leader_schedule = try sig.core.leaderScheduleFromBank(gpa_allocator, &bank);
-    _, const slot_index = bank.bank_fields.epoch_schedule.getEpochAndSlotIndex(bank.bank_fields.slot);
-    const epoch_start_slot = bank.bank_fields.slot - slot_index;
-    var slot_leader_getter = sig.core.SingleEpochLeaderSchedule{
-        .leader_schedule = leader_schedule,
-        .start_slot = epoch_start_slot,
-    };
-    const getter = slot_leader_getter.provider();
-
-    // shred collector
-    var shred_collector = try sig.shred_collector.start(.{
-        .start_slot = if (config.current.tvu.test_repair_slot) |n| @intCast(n) else bank.bank_fields.slot,
-        .repair_port = repair_port,
-        .tvu_port = tvu_port,
-    }, .{
-        .allocator = gpa_allocator,
-        .logger = logger,
-        .random = rand.random(),
-        .my_keypair = &my_keypair,
-    }, .{
-        .exit = &exit,
-        .gossip_table_rw = &gossip_service.gossip_table_rw,
-        .my_shred_version = &gossip_service.my_shred_version,
-        .leader_schedule = getter,
-    });
     defer shred_collector.deinit();
 
     gossip_handle.join();
