--- conflicted
+++ resolved
@@ -4,21 +4,18 @@
 const enumFromName = @import("../utils/types.zig").enumFromName;
 const getOrInitIdentity = @import("./helpers.zig").getOrInitIdentity;
 const ContactInfo = @import("../gossip/data.zig").ContactInfo;
+const LegacyContactInfo = @import("../gossip/data.zig").LegacyContactInfo;
 const SOCKET_TAG_GOSSIP = @import("../gossip/data.zig").SOCKET_TAG_GOSSIP;
 const Logger = @import("../trace/log.zig").Logger;
 const Level = @import("../trace/level.zig").Level;
 const io = std.io;
 const Pubkey = @import("../core/pubkey.zig").Pubkey;
 const SocketAddr = @import("../net/net.zig").SocketAddr;
-<<<<<<< HEAD
-const GossipService = @import("../gossip/gossip_service.zig").GossipService;
+const GossipService = @import("../gossip/service.zig").GossipService;
 const JsonRpcServer = @import("../rpc/server.zig").JsonRpcServer;
 const State = @import("../rpc/server.zig").State;
 const RpcRequestProcessor = @import("../rpc/processor.zig").RpcRequestProcessor;
-=======
 const echo = @import("../net/echo.zig");
-const GossipService = @import("../gossip/service.zig").GossipService;
->>>>>>> 69b9a8e8
 const servePrometheus = @import("../prometheus/http.zig").servePrometheus;
 const globalRegistry = @import("../prometheus/registry.zig").globalRegistry;
 const Registry = @import("../prometheus/registry.zig").Registry;
@@ -153,9 +150,8 @@
 
     // setup contact info
     var my_pubkey = Pubkey.fromPublicKey(&my_keypair.public_key);
-    var contact_info = LegacyContactInfo.default(my_pubkey);
-    contact_info.shred_version = 0; // TODO: double check
-    contact_info.gossip = gossip_address;
+    var contact_info = ContactInfo.init(gpa_allocator, my_pubkey, getWallclockMs(), 0);
+    try contact_info.setSocket(SOCKET_TAG_GOSSIP, gossip_address);
 
     var entrypoints = std.ArrayList(SocketAddr).init(gpa_allocator);
     defer entrypoints.deinit();
@@ -222,16 +218,9 @@
     logger.infof("gossip port: {d}", .{gossip_port});
 
     // setup contact info
-<<<<<<< HEAD
     var my_pubkey = Pubkey.fromPublicKey(&my_keypair.public_key);
-    var contact_info = LegacyContactInfo.default(my_pubkey);
-    contact_info.shred_version = 0;
-    contact_info.gossip = gossip_address;
-=======
-    var my_pubkey = Pubkey.fromPublicKey(&my_keypair.public_key, false);
     var contact_info = ContactInfo.init(gpa_allocator, my_pubkey, getWallclockMs(), 0);
     try contact_info.setSocket(SOCKET_TAG_GOSSIP, gossip_address);
->>>>>>> 69b9a8e8
 
     var entrypoints = std.ArrayList(SocketAddr).init(gpa_allocator);
     defer entrypoints.deinit();
