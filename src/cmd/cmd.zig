const std = @import("std");
const cli = @import("zig-cli");
const base58 = @import("base58-zig");
const enumFromName = @import("../utils/types.zig").enumFromName;
const getOrInitIdentity = @import("./helpers.zig").getOrInitIdentity;
const LegacyContactInfo = @import("../gossip/crds.zig").LegacyContactInfo;
const Logger = @import("../trace/log.zig").Logger;
const Level = @import("../trace/level.zig").Level;
const io = std.io;
const Pubkey = @import("../core/pubkey.zig").Pubkey;
const SocketAddr = @import("../net/net.zig").SocketAddr;
const GossipService = @import("../gossip/gossip_service.zig").GossipService;
<<<<<<< HEAD
const JsonRpcServer = @import("../rpc/server.zig").JsonRpcServer;
const State = @import("../rpc/server.zig").State;
const RpcRequestProcessor = @import("../rpc/processor.zig").RpcRequestProcessor;
=======
const servePrometheus = @import("../prometheus/http.zig").servePrometheus;
const global_registry = @import("../prometheus/registry.zig").global_registry;
const Registry = @import("../prometheus/registry.zig").Registry;
>>>>>>> 0410a67e

var gpa = std.heap.GeneralPurposeAllocator(.{}){};
const gpa_allocator = gpa.allocator();
const base58Encoder = base58.Encoder.init(.{});

var gossip_port_option = cli.Option{
    .long_name = "gossip-port",
    .help = "The port to run gossip listener - default: 8001",
    .short_alias = 'p',
    .value = cli.OptionValue{ .int = 8001 },
    .required = false,
    .value_name = "Gossip Port",
};

var gossip_entrypoints_option = cli.Option{
    .long_name = "entrypoint",
    .help = "gossip address of the entrypoint validators",
    .short_alias = 'e',
    .value = cli.OptionValue{ .string_list = null },
    .required = false,
    .value_name = "Entrypoints",
};

var gossip_spy_node_option = cli.Option{
    .long_name = "spy-node",
    .help = "run as a gossip spy node (minimize outgoing packets)",
    .value = cli.OptionValue{ .bool = false },
    .required = false,
    .value_name = "Spy Node",
};

var log_level_option = cli.Option{
    .long_name = "log-level",
    .help = "The amount of detail to log (default = debug)",
    .short_alias = 'l',
    .value = cli.OptionValue{ .string = "debug" },
    .required = false,
    .value_name = "err|warn|info|debug",
};

var metrics_port_option = cli.Option{
    .long_name = "metrics-port",
    .help = "port to expose prometheus metrics via http",
    .short_alias = 'm',
    .value = cli.OptionValue{ .int = 12345 },
    .required = false,
    .value_name = "port_number",
};

var app = &cli.App{
    .name = "sig",
    .description = "Sig is a Solana client implementation written in Zig.\nThis is still a WIP, PRs welcome.",
    .version = "0.1.1",
    .author = "Syndica & Contributors",
    .options = &.{ &log_level_option, &metrics_port_option },
    .subcommands = &.{
        &cli.Command{
            .name = "identity",
            .help = "Get own identity",
            .description =
            \\Gets own identity (Pubkey) or creates one if doesn't exist.
            \\
            \\NOTE: Keypair is saved in $HOME/.sig/identity.key.
            ,
            .action = identity,
        },
<<<<<<< HEAD
        &cli.Command{
            .name = "gossip",
            .help = "Run gossip client",
            .description =
            \\Start Solana gossip client on specified port.
            ,
            .action = gossip,
            .options = &.{
                &gossip_port_option,
                &gossip_entrypoints_option,
            },
        },
        &cli.Command{
            .name = "validator",
            .help = "Run Sig validator",
            .description =
            \\Start Solana validator with sever.
            ,
            .action = validator,
            .options = &.{
                &gossip_port_option,
                &gossip_entrypoints_option,
                &rpc_server_port_option,
            },
        },
=======
        &cli.Command{ .name = "gossip", .help = "Run gossip client", .description = 
        \\Start Solana gossip client on specified port.
        , .action = gossip, .options = &.{
            &gossip_port_option,
            &gossip_entrypoints_option,
            &gossip_spy_node_option,
        } },
>>>>>>> 0410a67e
    },
};

var rpc_server_port_option = cli.Option{
    .long_name = "rpc-server-port",
    .help = "The port to run RPC server listener - default: 8899",
    .short_alias = 's',
    .value = cli.OptionValue{ .int = 8899 },
    .required = false,
    .value_name = "RPC Server Port",
};

// prints (and creates if DNE) pubkey in ~/.sig/identity.key
fn identity(_: []const []const u8) !void {
    var logger = Logger.init(gpa_allocator, try enumFromName(Level, log_level_option.value.string.?));
    defer logger.deinit();
    logger.spawn();

    const keypair = try getOrInitIdentity(gpa_allocator, logger);
    var pubkey: [50]u8 = undefined;
    var size = try base58Encoder.encode(&keypair.public_key.toBytes(), &pubkey);
    try std.io.getStdErr().writer().print("Identity: {s}\n", .{pubkey[0..size]});
}

// validator entry
fn validator(_: []const []const u8) !void {
    var logger = Logger.init(gpa_allocator, .debug);
    defer logger.deinit();
    logger.spawn();

    var my_keypair = try getOrInitIdentity(gpa_allocator, logger);

    var gossip_port: u16 = @intCast(gossip_port_option.value.int.?);
    var gossip_address = SocketAddr.initIpv4(.{ 0, 0, 0, 0 }, gossip_port);
    std.debug.print("gossip port: {d}\n", .{gossip_port});

    // setup contact info
    var my_pubkey = Pubkey.fromPublicKey(&my_keypair.public_key);
    var contact_info = LegacyContactInfo.default(my_pubkey);
    contact_info.shred_version = 0; // TODO: double check
    contact_info.gossip = gossip_address;

    var entrypoints = std.ArrayList(SocketAddr).init(gpa_allocator);
    defer entrypoints.deinit();
    if (gossip_entrypoints_option.value.string_list) |entrypoints_strs| {
        for (entrypoints_strs) |entrypoint| {
            var value = SocketAddr.parse(entrypoint) catch {
                std.debug.print("Invalid entrypoint: {s}\n", .{entrypoint});
                return;
            };
            try entrypoints.append(value);
        }
    }
    std.debug.print("entrypoints: {any}\n", .{entrypoints.items});

    var exit = std.atomic.Atomic(bool).init(false);
    var gossip_service = try GossipService.init(
        gpa_allocator,
        contact_info,
        my_keypair,
        entrypoints,
        &exit,
        logger,
    );
    defer gossip_service.deinit();

    var handle = try std.Thread.spawn(
        .{},
        GossipService.run,
        .{ &gossip_service, false },
    );

    var rpc_request_processor = RpcRequestProcessor.init(&gossip_service);

    var state = State.init(&rpc_request_processor);
    var rpc_server_port: u16 = @intCast(rpc_server_port_option.value.int.?);
    var server = try JsonRpcServer.init(gpa_allocator, state, logger, rpc_server_port);

    var json_rpc_server_handle = try std.Thread.spawn(
        .{},
        JsonRpcServer.listenAndServe,
        .{
            &server,
        },
    );

    handle.join();
    json_rpc_server_handle.join();
}

// gossip entrypoint
fn gossip(_: []const []const u8) !void {
    var logger = Logger.init(gpa_allocator, try enumFromName(Level, log_level_option.value.string.?));
    defer logger.deinit();
    logger.spawn();

    // var logger: Logger = .noop;

    const metrics_thread = try spawnMetrics(gpa_allocator);

    var my_keypair = try getOrInitIdentity(gpa_allocator, logger);

    var gossip_port: u16 = @intCast(gossip_port_option.value.int.?);
    var gossip_address = SocketAddr.initIpv4(.{ 0, 0, 0, 0 }, gossip_port);
    std.debug.print("gossip port: {d}\n", .{gossip_port});

    // setup contact info
    var my_pubkey = Pubkey.fromPublicKey(&my_keypair.public_key);
    var contact_info = LegacyContactInfo.default(my_pubkey);
    contact_info.shred_version = 0;
    contact_info.gossip = gossip_address;

    var entrypoints = std.ArrayList(SocketAddr).init(gpa_allocator);
    defer entrypoints.deinit();
    if (gossip_entrypoints_option.value.string_list) |entrypoints_strs| {
        for (entrypoints_strs) |entrypoint| {
            var value = SocketAddr.parse(entrypoint) catch {
                std.debug.print("Invalid entrypoint: {s}\n", .{entrypoint});
                return;
            };
            try entrypoints.append(value);
        }
    }
    std.debug.print("entrypoints: {any}\n", .{entrypoints.items});

    var exit = std.atomic.Atomic(bool).init(false);
    var gossip_service = try GossipService.init(
        gpa_allocator,
        contact_info,
        my_keypair,
        entrypoints,
        &exit,
        logger,
    );
    defer gossip_service.deinit();

    const spy_node = gossip_spy_node_option.value.bool;
    var handle = try std.Thread.spawn(
        .{},
        GossipService.run,
        .{ &gossip_service, spy_node },
    );

    handle.join();
    metrics_thread.detach();
}

/// Initializes the global registry. Returns error if registry was already initialized.
/// Spawns a thread to serve the metrics over http on the CLI configured port.
/// Uses same allocator for both registry and http adapter.
fn spawnMetrics(allocator: std.mem.Allocator) !std.Thread {
    var metrics_port: u16 = @intCast(metrics_port_option.value.int.?);
    const registry = try global_registry.initialize(Registry(.{}).init, .{allocator});
    return try std.Thread.spawn(.{}, servePrometheus, .{ allocator, registry, metrics_port });
}

pub fn run() !void {
    return cli.run(app, gpa_allocator);
}<|MERGE_RESOLUTION|>--- conflicted
+++ resolved
@@ -10,15 +10,12 @@
 const Pubkey = @import("../core/pubkey.zig").Pubkey;
 const SocketAddr = @import("../net/net.zig").SocketAddr;
 const GossipService = @import("../gossip/gossip_service.zig").GossipService;
-<<<<<<< HEAD
 const JsonRpcServer = @import("../rpc/server.zig").JsonRpcServer;
 const State = @import("../rpc/server.zig").State;
 const RpcRequestProcessor = @import("../rpc/processor.zig").RpcRequestProcessor;
-=======
 const servePrometheus = @import("../prometheus/http.zig").servePrometheus;
 const global_registry = @import("../prometheus/registry.zig").global_registry;
 const Registry = @import("../prometheus/registry.zig").Registry;
->>>>>>> 0410a67e
 
 var gpa = std.heap.GeneralPurposeAllocator(.{}){};
 const gpa_allocator = gpa.allocator();
@@ -85,7 +82,6 @@
             ,
             .action = identity,
         },
-<<<<<<< HEAD
         &cli.Command{
             .name = "gossip",
             .help = "Run gossip client",
@@ -96,6 +92,7 @@
             .options = &.{
                 &gossip_port_option,
                 &gossip_entrypoints_option,
+                &gossip_spy_node_option,
             },
         },
         &cli.Command{
@@ -111,15 +108,6 @@
                 &rpc_server_port_option,
             },
         },
-=======
-        &cli.Command{ .name = "gossip", .help = "Run gossip client", .description = 
-        \\Start Solana gossip client on specified port.
-        , .action = gossip, .options = &.{
-            &gossip_port_option,
-            &gossip_entrypoints_option,
-            &gossip_spy_node_option,
-        } },
->>>>>>> 0410a67e
     },
 };
 
