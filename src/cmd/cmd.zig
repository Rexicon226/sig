--- conflicted
+++ resolved
@@ -122,16 +122,9 @@
     logger.infof("gossip port: {d}", .{gossip_port});
 
     // setup contact info
-<<<<<<< HEAD
     var my_pubkey = Pubkey.fromPublicKey(&my_keypair.public_key);
-    var contact_info = LegacyContactInfo.default(my_pubkey);
-    contact_info.shred_version = 0;
-    contact_info.gossip = gossip_address;
-=======
-    var my_pubkey = Pubkey.fromPublicKey(&my_keypair.public_key, false);
     var contact_info = ContactInfo.init(gpa_allocator, my_pubkey, getWallclockMs(), 0);
     try contact_info.setSocket(node.SOCKET_TAG_GOSSIP, gossip_address);
->>>>>>> fb919ede
 
     var entrypoints = std.ArrayList(SocketAddr).init(gpa_allocator);
     defer entrypoints.deinit();
