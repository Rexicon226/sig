--- conflicted
+++ resolved
@@ -4,13 +4,8 @@
 pub const Config = struct {
     identity: IdentityConfig = .{},
     gossip: GossipConfig = .{},
-<<<<<<< HEAD
-    repair: RepairConfig = .{},
+    shred_collector: ShredCollectorConfig = shred_collector_defaults,
     accounts_db: AccountsDBConfig = .{},
-=======
-    shred_collector: ShredCollectorConfig = shred_collector_defaults,
-    accounts_db: AccountsDbConfig = .{},
->>>>>>> 5ddea905
     // general config
     log_level: []const u8 = "debug",
     metrics_port: u16 = 12345,
