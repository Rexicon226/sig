const std = @import("std");

const ThreadPoolTask = @import("../utils/thread.zig").ThreadPoolTask;
const ThreadPool = @import("../sync/thread_pool.zig").ThreadPool;
const printTimeEstimate = @import("../time/estimate.zig").printTimeEstimate;

/// Unpack tarball is related to accounts_db so we reuse it's progress bar
const TAR_PROGRESS_UPDATES_NS = @import("../accountsdb/db.zig").DB_PROGRESS_UPDATES_NS;

const Options = std.tar.Options;

fn stripComponents(path: []const u8, count: u32) ![]const u8 {
    var i: usize = 0;
    var c = count;
    while (c > 0) : (c -= 1) {
        if (std.mem.indexOfScalarPos(u8, path, i, '/')) |pos| {
            i = pos + 1;
        } else {
            return error.TarComponentsOutsideStrippedPrefix;
        }
    }
    return path[i..];
}

pub const UnTarEntry = struct {
    allocator: std.mem.Allocator,
    dir: std.fs.Dir,
    file_name: []const u8,
    filename_buf: []u8,
    header_buf: []u8,
    contents: []u8,

    pub fn callback(self: *UnTarEntry) !void {
        defer {
            self.allocator.free(self.filename_buf);
            self.allocator.free(self.header_buf);
            self.allocator.free(self.contents);
        }

        var file = try self.dir.createFile(self.file_name, .{ .read = true });
        defer file.close();

        const file_size = self.contents.len;
        try file.seekTo(file_size - 1);
        _ = try file.write(&[_]u8{1});
        try file.seekTo(0);

        const memory = try std.posix.mmap(
            null,
            file_size,
            std.posix.PROT.WRITE,
            std.posix.MAP{ .TYPE = .SHARED },
            file.handle,
            0,
        );
        @memcpy(memory, self.contents);
    }
};

/// interface struct for queueing untar tasks
pub const UnTarTask = ThreadPoolTask(UnTarEntry);

const Logger = @import("../trace/log.zig").Logger;

pub fn parallelUntarToFileSystem(
    allocator: std.mem.Allocator,
    logger: Logger,
    dir: std.fs.Dir,
    reader: anytype,
    n_threads: usize,
    n_files_estimate: ?usize,
) !void {
    var thread_pool = ThreadPool.init(.{
        .max_threads = @intCast(n_threads),
    });
    defer {
        thread_pool.shutdown();
        thread_pool.deinit();
    }

<<<<<<< HEAD
    logger.infof("using {d} threads to unpack snapshot\n", .{n_threads});
    var tasks = try UnTarTask.init(allocator, n_threads);
=======
    std.debug.print("using {d} threads to unpack snapshot\n", .{n_threads});
    const tasks = try UnTarTask.init(allocator, n_threads);
>>>>>>> 78236e83
    defer allocator.free(tasks);

    var timer = try std.time.Timer.start();
    var progress_timer = try std.time.Timer.start();
    var file_count: usize = 0;
    const strip_components: u32 = 0;
    loop: while (true) {
        var header_buf = try allocator.alloc(u8, 512);
        _ = try reader.readAtLeast(header_buf, 512);

        const header: TarHeaderMinimal = .{ .bytes = header_buf[0..512] };

        const file_size = try header.size();
        const rounded_file_size = std.mem.alignForward(u64, file_size, 512);
        const pad_len = rounded_file_size - file_size;

        var file_name_buf = try allocator.alloc(u8, 255);
        const unstripped_file_name = try header.fullName(file_name_buf[0..255]);

        switch (header.kind()) {
            .directory => {
                const file_name = try stripComponents(unstripped_file_name, strip_components);
                if (file_name.len != 0) {
                    try dir.makePath(file_name);
                }
                allocator.free(header_buf);
                allocator.free(file_name_buf);
            },
            .normal => {
                if (file_size == 0 and unstripped_file_name.len == 0) {
                    allocator.free(header_buf);
                    allocator.free(file_name_buf);
                    break :loop; // tar EOF
                }

                const file_name = try stripComponents(unstripped_file_name, strip_components);
                if (std.fs.path.dirname(file_name)) |dir_name| {
                    try dir.makePath(dir_name);
                }

                if (n_files_estimate) |total_n_files| {
                    if (progress_timer.read() > TAR_PROGRESS_UPDATES_NS) {
                        printTimeEstimate(
                            logger,
                            &timer,
                            total_n_files,
                            file_count,
                            "untar files to disk",
                            null,
                        );
                        progress_timer.reset();
                    }
                }
                file_count += 1;

                const contents = try allocator.alloc(u8, file_size);
                _ = try reader.readAtLeast(contents, file_size);

                try reader.skipBytes(pad_len, .{});

                const entry = UnTarEntry{
                    .allocator = allocator,
                    .contents = contents,
                    .dir = dir,
                    .file_name = file_name,
                    .filename_buf = file_name_buf,
                    .header_buf = header_buf,
                };
                UnTarTask.queue(&thread_pool, tasks, entry);
            },
            .global_extended_header, .extended_header => {
                return error.TarUnsupportedFileType;
            },
            .hard_link => return error.TarUnsupportedFileType,
            .symbolic_link => return error.TarUnsupportedFileType,
            else => return error.TarUnsupportedFileType,
        }
    }

    // wait for all tasks
    for (tasks) |*task| {
        while (!task.done.load(.acquire)) {
            // wait
        }
    }
}

/// Minimal implemenation of `std.tar.Header` since it's no longer `pub`
const TarHeaderMinimal = struct {
    bytes: *const [SIZE]u8,

    const SIZE = 512;
    const MAX_NAME_SIZE = 100 + 1 + 155; // name(100) + separator(1) + prefix(155)
    const LINK_NAME_SIZE = 100;

    const This = @This();

    const Kind = enum(u8) {
        normal_alias = 0,
        normal = '0',
        hard_link = '1',
        symbolic_link = '2',
        character_special = '3',
        block_special = '4',
        directory = '5',
        fifo = '6',
        contiguous = '7',
        global_extended_header = 'g',
        extended_header = 'x',
        // Types 'L' and 'K' are used by the GNU format for a meta file
        // used to store the path or link name for the next file.
        gnu_long_name = 'L',
        gnu_long_link = 'K',
        gnu_sparse = 'S',
        solaris_extended_header = 'X',
        _,
    };

    pub fn fullName(header: TarHeaderMinimal, buffer: []u8) ![]const u8 {
        const n = name(header);
        const p = prefix(header);
        if (buffer.len < n.len + p.len + 1) return error.TarInsufficientBuffer;
        if (!is_ustar(header) or p.len == 0) {
            @memcpy(buffer[0..n.len], n);
            return buffer[0..n.len];
        }
        @memcpy(buffer[0..p.len], p);
        buffer[p.len] = '/';
        @memcpy(buffer[p.len + 1 ..][0..n.len], n);
        return buffer[0 .. p.len + 1 + n.len];
    }

    pub fn size(header: TarHeaderMinimal) !u64 {
        const start = 124;
        const len = 12;
        const raw = header.bytes[start..][0..len];
        //  If the leading byte is 0xff (255), all the bytes of the field
        //  (including the leading byte) are concatenated in big-endian order,
        //  with the result being a negative number expressed in two’s
        //  complement form.
        if (raw[0] == 0xff) return error.TarNumericValueNegative;
        // If the leading byte is 0x80 (128), the non-leading bytes of the
        // field are concatenated in big-endian order.
        if (raw[0] == 0x80) {
            if (raw[1] != 0 or raw[2] != 0 or raw[3] != 0) return error.TarNumericValueTooBig;
            return std.mem.readInt(u64, raw[4..12], .big);
        }
        return try header.octal(start, len);
    }

    pub fn kind(header: TarHeaderMinimal) Kind {
        const result: Kind = @enumFromInt(header.bytes[156]);
        if (result == .normal_alias) return .normal;
        return result;
    }

    pub fn is_ustar(header: TarHeaderMinimal) bool {
        const magic = header.bytes[257..][0..6];
        return std.mem.eql(u8, magic[0..5], "ustar") and (magic[5] == 0 or magic[5] == ' ');
    }

    pub fn name(header: TarHeaderMinimal) []const u8 {
        return header.str(0, 100);
    }

    pub fn prefix(header: TarHeaderMinimal) []const u8 {
        return header.str(345, 155);
    }

    fn str(header: TarHeaderMinimal, start: usize, len: usize) []const u8 {
        return nullStr(header.bytes[start .. start + len]);
    }

    fn octal(header: TarHeaderMinimal, start: usize, len: usize) !u64 {
        const raw = header.bytes[start..][0..len];
        // Zero-filled octal number in ASCII. Each numeric field of width w
        // contains w minus 1 digits, and a null
        const ltrimmed = std.mem.trimLeft(u8, raw, "0 ");
        const rtrimmed = std.mem.trimRight(u8, ltrimmed, " \x00");
        if (rtrimmed.len == 0) return 0;
        return std.fmt.parseInt(u64, rtrimmed, 8) catch return error.TarHeader;
    }
};

// Breaks string on first null character.
fn nullStr(str: []const u8) []const u8 {
    for (str, 0..) |c, i| {
        if (c == 0) return str[0..i];
    }
    return str;
}<|MERGE_RESOLUTION|>--- conflicted
+++ resolved
@@ -78,13 +78,8 @@
         thread_pool.deinit();
     }
 
-<<<<<<< HEAD
     logger.infof("using {d} threads to unpack snapshot\n", .{n_threads});
-    var tasks = try UnTarTask.init(allocator, n_threads);
-=======
-    std.debug.print("using {d} threads to unpack snapshot\n", .{n_threads});
     const tasks = try UnTarTask.init(allocator, n_threads);
->>>>>>> 78236e83
     defer allocator.free(tasks);
 
     var timer = try std.time.Timer.start();
