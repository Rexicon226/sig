const std = @import("std");
const builtin = @import("builtin");
const ArrayList = std.ArrayList;
const ArrayListUnmanaged = std.ArrayListUnmanaged;
const spawnThreadTasks = @import("../utils/thread.zig").spawnThreadTasks;
const Account = @import("../core/account.zig").Account;
const Hash = @import("../core/hash.zig").Hash;
const Slot = @import("../core/time.zig").Slot;
const Epoch = @import("../core/time.zig").Epoch;
const Pubkey = @import("../core/pubkey.zig").Pubkey;
const bincode = @import("../bincode/bincode.zig");
const sysvars = @import("../accountsdb/sysvars.zig");
const AccountsDbFields = @import("../accountsdb/snapshots.zig").AccountsDbFields;
const AccountFileInfo = @import("../accountsdb/snapshots.zig").AccountFileInfo;
const AccountFile = @import("../accountsdb/accounts_file.zig").AccountFile;
const FileId = @import("../accountsdb/accounts_file.zig").FileId;
const AccountInFile = @import("../accountsdb/accounts_file.zig").AccountInFile;

const ThreadPool = @import("../sync/thread_pool.zig").ThreadPool;
const Task = ThreadPool.Task;
const Batch = ThreadPool.Batch;

const NestedHashTree = @import("../common/merkle_tree.zig").NestedHashTree;
const SnapshotFields = @import("../accountsdb/snapshots.zig").SnapshotFields;
const BankIncrementalSnapshotPersistence = @import("../accountsdb/snapshots.zig").BankIncrementalSnapshotPersistence;
const Bank = @import("bank.zig").Bank;
const readDirectory = @import("../utils/directory.zig").readDirectory;
const SnapshotFiles = @import("../accountsdb/snapshots.zig").SnapshotFiles;
const AllSnapshotFields = @import("../accountsdb/snapshots.zig").AllSnapshotFields;
const SnapshotFieldsAndPaths = @import("../accountsdb/snapshots.zig").SnapshotFieldsAndPaths;
const parallelUnpackZstdTarBall = @import("snapshots.zig").parallelUnpackZstdTarBall;
const Logger = @import("../trace/log.zig").Logger;
const printTimeEstimate = @import("../time/estimate.zig").printTimeEstimate;

const AccountsDBConfig = @import("../cmd/config.zig").AccountsDBConfig;

const _accounts_index = @import("index.zig");
const AccountIndex = _accounts_index.AccountIndex;
const DiskMemoryConfig = _accounts_index.DiskMemoryConfig;
const RamMemoryConfig = _accounts_index.RamMemoryConfig;
const RefMemoryLinkedList = _accounts_index.RefMemoryLinkedList;
const AccountRef = _accounts_index.AccountRef;
const DiskMemoryAllocator = _accounts_index.DiskMemoryAllocator;

pub const DB_PROGRESS_UPDATES_NS = 5 * std.time.ns_per_s;
pub const DB_MANAGER_UPDATE_NS = 5 * std.time.ns_per_s;

pub const MERKLE_FANOUT: usize = 16;
pub const ACCOUNT_INDEX_BINS: usize = 8192;
// NOTE: this constant has a large impact on performance due to allocations (best to overestimate)
pub const ACCOUNTS_PER_FILE_EST: usize = 1500;
const ACCOUNT_FILE_SHRINK_THRESHOLD = 70; // shrink account files with more than X% dead bytes

/// database for accounts
pub const AccountsDB = struct {
    allocator: std.mem.Allocator,

    // maps a pubkey to the account location
    account_index: AccountIndex,
    disk_allocator_ptr: ?*DiskMemoryAllocator = null,

    // track per-slot for purge/flush
    account_cache: std.AutoHashMap(Slot, PubkeysAndAccounts),
    file_map: std.AutoArrayHashMap(FileId, AccountFile),
    // files which have been flushed but not cleaned yet (old-state or zero-lamport accounts)
    unclean_account_files: std.ArrayList(FileId),
    // files which have a small number of accounts alive and should be shrunk
    shrink_account_files: std.AutoArrayHashMap(FileId, void),
    // files which have zero accounts and should be deleted
    delete_account_files: std.AutoArrayHashMap(FileId, void),
    // used for filenames when flushing accounts to disk
    // TODO: do we need this? since flushed slots will be unique
    largest_file_id: u32 = 0,

    // used for flushing/cleaning/purging/shrinking
    // TODO: when working on consensus, we'll swap this out
    largest_root_slot: std.atomic.Value(Slot) = std.atomic.Value(Slot).init(0),

    logger: Logger,
    config: AccountsDBConfig,
    fields: AccountsDbFields = undefined,

    const Self = @This();
    const PubkeysAndAccounts = struct { []Pubkey, []Account };

    pub fn init(
        allocator: std.mem.Allocator,
        logger: Logger,
        config: AccountsDBConfig,
    ) !Self {
        var disk_allocator_ptr: ?*DiskMemoryAllocator = null;
        var reference_allocator = std.heap.page_allocator;
        if (config.use_disk_index) {
            var ptr = try allocator.create(DiskMemoryAllocator);
            // make the disk directory
            const disk_dir = try std.fmt.allocPrint(allocator, "{s}/index", .{config.snapshot_dir});
            defer allocator.free(disk_dir);
            try std.fs.cwd().makePath(disk_dir);

            const disk_file_suffix = try std.fmt.allocPrint(allocator, "{s}/bin", .{disk_dir});
            logger.infof("using disk index in {s}", .{disk_file_suffix});
            ptr.* = try DiskMemoryAllocator.init(disk_file_suffix);
            reference_allocator = ptr.allocator();
            disk_allocator_ptr = ptr;
        }

        const account_index = try AccountIndex.init(
            allocator,
            reference_allocator,
            config.num_index_bins,
        );

        return Self{
            .allocator = allocator,
            .disk_allocator_ptr = disk_allocator_ptr,
            .account_index = account_index,
            .logger = logger,
            .config = config,
            .account_cache = std.AutoHashMap(Slot, PubkeysAndAccounts).init(allocator),
            .file_map = std.AutoArrayHashMap(FileId, AccountFile).init(allocator),
            .unclean_account_files = std.ArrayList(FileId).init(allocator),
            .shrink_account_files = std.AutoArrayHashMap(FileId, void).init(allocator),
            .delete_account_files = std.AutoArrayHashMap(FileId, void).init(allocator),
        };
    }

    pub fn deinit(self: *Self, delete_index_files: bool) void {
        self.file_map.deinit();
        self.account_index.deinit(true);
        if (self.disk_allocator_ptr) |ptr| {
            // note: we dont always deinit the allocator so we keep the index files
            // because they are expensive to generate
            if (delete_index_files) {
                ptr.deinit(self.allocator);
            } else {
                self.allocator.free(ptr.filepath);
            }
            self.allocator.destroy(ptr);
        }
        self.account_cache.deinit();

        self.unclean_account_files.deinit();
        self.shrink_account_files.deinit();
        self.delete_account_files.deinit();
    }

    /// easier to use load function
    pub fn loadWithDefaults(
        self: *Self,
        snapshot_fields_and_paths: *SnapshotFieldsAndPaths,
        snapshot_dir: []const u8,
        n_threads: u32,
        validate: bool,
    ) !SnapshotFields {
        const snapshot_fields = try snapshot_fields_and_paths.all_fields.collapse();
        const accounts_path = try std.fmt.allocPrint(self.allocator, "{s}/accounts/", .{snapshot_dir});
        defer self.allocator.free(accounts_path);

        var timer = try std.time.Timer.start();
        self.logger.infof("loading from snapshot...", .{});
        try self.loadFromSnapshot(
            snapshot_fields.accounts_db_fields,
            accounts_path,
            n_threads,
            std.heap.page_allocator,
        );
        self.logger.infof("loaded from snapshot in {s}", .{std.fmt.fmtDuration(timer.read())});

        if (validate) {
            timer.reset();
            const full_snapshot = snapshot_fields_and_paths.all_fields.full;
            try self.validateLoadFromSnapshot(
                snapshot_fields.bank_fields.incremental_snapshot_persistence,
                full_snapshot.bank_fields.slot,
                full_snapshot.bank_fields.capitalization,
            );
            self.logger.infof("validated from snapshot in {s}", .{std.fmt.fmtDuration(timer.read())});
        }

        return snapshot_fields;
    }

    /// loads the account files and gernates the account index from a snapshot
    pub fn loadFromSnapshot(
        self: *Self,
        // fields from the snapshot
        fields: AccountsDbFields,
        // where the account files are
        accounts_path: []const u8,
        n_threads: u32,
        per_thread_allocator: std.mem.Allocator,
    ) !void {
        self.fields = fields;

        // used to read account files
        const n_parse_threads = n_threads;
        // used to merge thread results
        const n_combine_threads = n_threads;

        var timer = std.time.Timer.start() catch unreachable;
        timer.reset();

        // read the account files
        var accounts_dir = try std.fs.cwd().openDir(accounts_path, .{ .iterate = true });
        defer accounts_dir.close();

        const accounts_dir_iter = accounts_dir.iterate();

        var files = try readDirectory(self.allocator, accounts_dir_iter);
        const filenames = files.filenames;
        defer {
            files.filenames.deinit();
            self.allocator.free(files.filename_memory);
        }

        var n_account_files: usize = 0;
        for (filenames.items) |filename| {
            var fiter = std.mem.tokenizeSequence(u8, filename, ".");
            const slot = std.fmt.parseInt(Slot, fiter.next().?, 10) catch continue;
            if (fields.file_map.contains(slot)) {
                n_account_files += 1;
            }
        }
        self.logger.infof("found {d} account files", .{n_account_files});
        std.debug.assert(n_account_files > 0);

        const use_disk_index = self.config.use_disk_index;
        if (self.config.use_disk_index) {
            self.logger.info("using disk index");
        } else {
            self.logger.info("using ram index");
        }

        // short path
        if (n_threads == 1) {
            try self.loadAndVerifyAccountsFiles(
                accounts_path,
                filenames.items,
                ACCOUNTS_PER_FILE_EST,
                true,
            );
            return;
        }

        // setup the parallel indexing
        var loading_threads = try ArrayList(AccountsDB).initCapacity(
            self.allocator,
            n_parse_threads,
        );
        for (0..n_parse_threads) |_| {
            var thread_db = try AccountsDB.init(
                per_thread_allocator,
                self.logger,
                .{ .num_index_bins = self.config.num_index_bins },
            );

            thread_db.fields = self.fields;
            // set the disk allocator after init() doesnt create a new one
            if (use_disk_index) {
                thread_db.disk_allocator_ptr = self.disk_allocator_ptr;
            }
            loading_threads.appendAssumeCapacity(thread_db);
        }
        defer {
            // at this defer point, there are three memory components we care about
            // 1) the account references (AccountRef)
            // 2) the hashmap of refs (Map(Pubkey, *AccountRef))
            // and 3) the file maps Map(FileId, AccountFile)
            // each loading thread will have its own copy of these
            // what happens:
            // 2) and 3) will be copied into the main index thread and so we can deinit them
            // 1) will continue to exist on the heap and its ownership is given
            // the the main accounts-db index
            for (loading_threads.items) |*loading_thread| {
                // NOTE: deinit hashmap, dont close the files
                loading_thread.file_map.deinit();
                // NOTE: important `false` (ie, 1))
                loading_thread.account_index.deinit(false);
            }
            loading_threads.deinit();
        }

        self.logger.infof("reading and indexing accounts...", .{});

        {
            var handles = std.ArrayList(std.Thread).init(self.allocator);
            defer {
                for (handles.items) |*h| h.join();
                handles.deinit();
            }
            try spawnThreadTasks(
                &handles,
                loadAndVerifyAccountsFilesMultiThread,
                .{
                    loading_threads.items,
                    filenames.items,
                    accounts_path,
                },
                filenames.items.len,
                n_parse_threads,
            );
        }

        self.logger.infof("total time: {s}", .{std.fmt.fmtDuration(timer.read())});
        timer.reset();

        self.logger.infof("combining thread accounts...", .{});
        try self.mergeMultipleDBs(loading_threads.items, n_combine_threads);
        self.logger.debugf("combining thread indexes took: {s}", .{std.fmt.fmtDuration(timer.read())});
        timer.reset();
    }

    /// multithread entrypoint into parseAndBinAccountFiles
    pub fn loadAndVerifyAccountsFilesMultiThread(
        loading_threads: []AccountsDB,
        filenames: [][]const u8,
        accounts_dir_path: []const u8,
        // task specific
        start_index: usize,
        end_index: usize,
        thread_id: usize,
    ) !void {
        const thread_db = &loading_threads[thread_id];
        const thread_filenames = filenames[start_index..end_index];

        try thread_db.loadAndVerifyAccountsFiles(
            accounts_dir_path,
            thread_filenames,
            ACCOUNTS_PER_FILE_EST,
            thread_id == 0,
        );
    }

    /// loads and verifies the account files into the threads file map
    /// and stores the accounts into the threads index
    pub fn loadAndVerifyAccountsFiles(
        self: *Self,
        accounts_dir_path: []const u8,
        file_names: [][]const u8,
        accounts_per_file_est: usize,
        // when we multithread this function we only want to print on the first thread
        print_progress: bool,
    ) !void {
        const file_map = &self.file_map;
        try file_map.ensureTotalCapacity(file_names.len);

        const bin_counts = try self.allocator.alloc(usize, self.account_index.numberOfBins());
        defer self.allocator.free(bin_counts);
        @memset(bin_counts, 0);

        // NOTE: might need to be longer depending on abs path length
        var buf: [1024]u8 = undefined;
        var timer = try std.time.Timer.start();
        var progress_timer = try std.time.Timer.start();

        try self.account_index.reference_memory.ensureTotalCapacity(@intCast(file_names.len));

        for (file_names, 1..) |file_name, file_count| {
            // parse "{slot}.{id}" from the file_name
            var fiter = std.mem.tokenizeSequence(u8, file_name, ".");
            const slot = std.fmt.parseInt(Slot, fiter.next().?, 10) catch |err| {
                self.logger.warnf("failed to parse slot from {s}", .{file_name});
                return err;
            };
            const file_id = try std.fmt.parseInt(usize, fiter.next().?, 10);

            // read metadata
            const file_infos: ArrayList(AccountFileInfo) = self.fields.file_map.get(slot) orelse {
                // dont read account files which are not in the file_map
                // note: this can happen when we load from a snapshot and there are extra account files
                // in the directory which dont correspond to the snapshot were loading
                self.logger.warnf("failed to read metadata for slot {d}", .{slot});
                continue;
            };
            // if this is hit, its likely an old snapshot
            if (file_infos.items.len != 1) {
                std.debug.panic("incorrect file_info count for slot {d}, likley trying to load from an unsupported snapshot\n", .{slot});
            }
            const file_info = file_infos.items[0];
            if (file_info.id != file_id) {
                std.debug.panic("file_info.id ({d}) != file_id ({d})\n", .{ file_info.id, file_id });
            }

            // read accounts file
            const abs_path = try std.fmt.bufPrint(&buf, "{s}/{s}", .{ accounts_dir_path, file_name });
            const accounts_file_file = try std.fs.cwd().openFile(abs_path, .{ .mode = .read_write });
            var accounts_file = AccountFile.init(accounts_file_file, file_info, slot) catch |err| {
                std.debug.panic("failed to *open* AccountsFile {s}: {s}\n", .{ file_name, @errorName(err) });
            };

            const refs_ptr = try self.account_index.allocReferenceBlock(slot, accounts_per_file_est);
            self.account_index.validateAccountFile(&accounts_file, bin_counts, refs_ptr) catch |err| {
                std.debug.panic("failed to *sanitize* AccountsFile: {d}.{d}: {s}\n", .{ accounts_file.slot, accounts_file.id, @errorName(err) });
            };
            // NOTE: this is worse than doing nothing with the disk allocator rn
            refs_ptr.shrinkAndFree(refs_ptr.items.len);

<<<<<<< HEAD
            const file_id_u32: u32 = @intCast(file_id);
            file_map.putAssumeCapacityNoClobber(file_id_u32, accounts_file);
            self.largest_file_id = @max(self.largest_file_id, file_id_u32);
=======
            const file_id = FileId.fromInt(@intCast(accounts_file_id));
            file_map.putAssumeCapacityNoClobber(file_id, accounts_file);
>>>>>>> 6644936f

            if (print_progress and progress_timer.read() > DB_PROGRESS_UPDATES_NS) {
                printTimeEstimate(
                    self.logger,
                    &timer,
                    file_names.len,
                    file_count,
                    "loading account files",
                    "thread0",
                );
                progress_timer.reset();
            }
        }

        // allocate enough memory for the bins
        var total_accounts: usize = 0;
        for (bin_counts, 0..) |count, bin_index| {
            if (count > 0) {
                try self.account_index.getBin(bin_index).ensureTotalCapacity(@intCast(count));
                total_accounts += count;
            }
        }

        // // NOTE: this is good for debugging what to set `accounts_per_file_est` to
        // std.debug.print("n_accounts vs estimated: {d} vs {d}", .{ total_accounts, n_accounts_est });

        // TODO: PERF: can probs be faster if you sort the pubkeys first, and then you know
        // it will always be a search for a free spot, and not search for a match

        var ref_count: usize = 0;
        timer.reset();
        var slot_iter = self.account_index.reference_memory.keyIterator();
        while (slot_iter.next()) |slot| {
            const refs = self.account_index.reference_memory.get(slot.*).?;
            for (refs.items) |*ref| {
                _ = self.account_index.indexRefIfNotDuplicateSlot(ref);
                ref_count += 1;
            }

            if (print_progress and progress_timer.read() > DB_PROGRESS_UPDATES_NS) {
                printTimeEstimate(
                    self.logger,
                    &timer,
                    total_accounts,
                    ref_count,
                    "building index",
                    null,
                );
                progress_timer.reset();
            }
        }
    }

    /// merges multiple thread accounts-dbs into self.
    /// index merging happens in parallel using `n_threads`.
    pub fn mergeMultipleDBs(
        self: *Self,
        thread_dbs: []AccountsDB,
        n_threads: usize,
    ) !void {
        var handles = std.ArrayList(std.Thread).init(self.allocator);
        defer {
            for (handles.items) |*h| h.join();
            handles.deinit();
        }
        try spawnThreadTasks(
            &handles,
            combineThreadIndexesMultiThread,
            .{
                self.logger,
                &self.account_index,
                thread_dbs,
            },
            self.account_index.numberOfBins(),
            n_threads,
        );

        // ensure enough capacity
        var m: u32 = 0;
        for (thread_dbs) |*thread_db| {
            m += thread_db.account_index.reference_memory.count();
        }
        try self.account_index.reference_memory.ensureTotalCapacity(m);

        for (thread_dbs) |*thread_db| {
            // combine file maps
            var iter = thread_db.file_map.iterator();
            while (iter.next()) |entry| {
                try self.file_map.putNoClobber(entry.key_ptr.*, entry.value_ptr.*);
            }
            self.largest_file_id = @max(self.largest_file_id, thread_db.largest_file_id);

            // combine underlying memory
            var ref_iter = thread_db.account_index.reference_memory.iterator();
            while (ref_iter.next()) |entry| {
                self.account_index.reference_memory.putAssumeCapacityNoClobber(
                    entry.key_ptr.*,
                    entry.value_ptr.*,
                );
            }
        }
        const largest_slot = self.file_map.get(self.largest_file_id).?.slot;
        self.largest_root_slot.store(largest_slot, .unordered);

        for (handles.items) |handle| {
            handle.join();
        }
        handles.deinit();
    }

    /// combines multiple thread indexes into the given index.
    /// each bin is also sorted by pubkey.
    pub fn combineThreadIndexesMultiThread(
        logger: Logger,
        index: *AccountIndex,
        thread_dbs: []AccountsDB,
        // task specific
        bin_start_index: usize,
        bin_end_index: usize,
        thread_id: usize,
    ) !void {
        const total_bins = bin_end_index - bin_start_index;
        var timer = try std.time.Timer.start();
        var progress_timer = try std.time.Timer.start();
        const print_progress = thread_id == 0;

        for (bin_start_index..bin_end_index, 1..) |bin_index, iteration_count| {
            const index_bin = index.getBin(bin_index);

            // sum size across threads
            var bin_n_accounts: usize = 0;
            for (thread_dbs) |*thread_db| {
                bin_n_accounts += thread_db.account_index.getBin(bin_index).count();
            }
            // prealloc
            if (bin_n_accounts > 0) {
                try index_bin.ensureTotalCapacity(@intCast(bin_n_accounts));
            }

            for (thread_dbs) |*thread_db| {
                const thread_refs = thread_db.account_index.getBin(bin_index);
                // insert all of the thread entries into the main index
                var iter = thread_refs.iterator();
                while (iter.next()) |thread_entry| {
                    const thread_ref_ptr = thread_entry.value_ptr.*;
                    // NOTE: we dont have to check for duplicates because the duplicate
                    // slots have already been handled in the prev step
                    index.indexRef(thread_ref_ptr);
                }
            }

            if (print_progress and progress_timer.read() > DB_PROGRESS_UPDATES_NS) {
                printTimeEstimate(
                    logger,
                    &timer,
                    total_bins,
                    iteration_count,
                    "combining thread indexes",
                    "thread0",
                );
                progress_timer.reset();
            }
        }
    }

    pub const AccountHashesConfig = union(enum) {
        // compute hash from (..., max_slot]
        FullAccountHash: struct {
            max_slot: Slot,
        },
        // compute hash from (min_slot, ...)
        IncrementalAccountHash: struct {
            min_slot: Slot,
        },
    };

    /// computes a hash across all accounts in the db, and total lamports of those accounts
    /// using index data. depending on the config, this can compute
    /// either full or incremental snapshot values.
    pub fn computeAccountHashesAndLamports(self: *Self, config: AccountHashesConfig) !struct { accounts_hash: Hash, total_lamports: u64 } {
        var timer = try std.time.Timer.start();
        const n_threads = @as(u32, @truncate(try std.Thread.getCpuCount())) * 2;

        // alloc the result
        const hashes = try self.allocator.alloc(ArrayListUnmanaged(Hash), n_threads);
        defer self.allocator.free(hashes);

        @memset(hashes, .{});
        defer for (hashes) |*h| h.deinit(self.allocator);

        const lamports = try self.allocator.alloc(u64, n_threads);
        defer self.allocator.free(lamports);
        @memset(lamports, 0);

        // split processing the bins over muliple threads
        self.logger.infof("collecting hashes from accounts...", .{});

        {
            var handles = std.ArrayList(std.Thread).init(self.allocator);
            defer {
                for (handles.items) |*h| h.join();
                handles.deinit();
            }
            try spawnThreadTasks(
                &handles,
                getHashesFromIndexMultiThread,
                .{
                    self,
                    config,
                    self.allocator,
                    hashes,
                    lamports,
                },
                self.account_index.numberOfBins(),
                n_threads,
            );
        }

        self.logger.debugf("took: {s}", .{std.fmt.fmtDuration(timer.read())});
        timer.reset();

        self.logger.infof("computing the merkle root over accounts...", .{});
        var hash_tree = NestedHashTree{ .hashes = hashes };
        const accounts_hash = try hash_tree.computeMerkleRoot(MERKLE_FANOUT);
        self.logger.debugf("took {s}", .{std.fmt.fmtDuration(timer.read())});
        timer.reset();

        var total_lamports: u64 = 0;
        for (lamports) |lamport| {
            total_lamports += lamport;
        }

        return .{
            .accounts_hash = accounts_hash.*,
            .total_lamports = total_lamports,
        };
    }

    /// validates the accounts_db which was loaded from a snapshot (
    /// including the accounts hash and total lamports matches the expected values)
    pub fn validateLoadFromSnapshot(
        self: *Self,
        // used to verify the incremental snapshot
        incremental_snapshot_persistence: ?BankIncrementalSnapshotPersistence,
        // used to verify the full snapshot
        full_snapshot_slot: Slot,
        expected_full_lamports: u64,
    ) !void {
        const expected_accounts_hash = self.fields.bank_hash_info.accounts_hash;

        // validate the full snapshot
        self.logger.infof("validating the full snapshot", .{});
        const full_result = try self.computeAccountHashesAndLamports(AccountHashesConfig{
            .FullAccountHash = .{
                .max_slot = full_snapshot_slot,
            },
        });

        const total_lamports = full_result.total_lamports;
        const accounts_hash = full_result.accounts_hash;

        if (expected_accounts_hash.order(&accounts_hash) != .eq) {
            self.logger.errf(
                \\ incorrect accounts hash
                \\ expected vs calculated: {d} vs {d}
            , .{ expected_accounts_hash, accounts_hash });
            return error.IncorrectAccountsHash;
        }
        if (expected_full_lamports != total_lamports) {
            self.logger.errf(
                \\ incorrect total lamports
                \\ expected vs calculated: {d} vs {d}
            , .{ expected_full_lamports, total_lamports });
            return error.IncorrectTotalLamports;
        }

        // validate the incremental snapshot
        if (incremental_snapshot_persistence == null) return;
        self.logger.infof("validating the incremental snapshot", .{});
        const expected_accounts_delta_hash = incremental_snapshot_persistence.?.incremental_hash;
        const expected_incremental_lamports = incremental_snapshot_persistence.?.incremental_capitalization;

        const incremental_result = try self.computeAccountHashesAndLamports(AccountHashesConfig{
            .IncrementalAccountHash = .{
                .min_slot = full_snapshot_slot,
            },
        });
        const incremental_lamports = incremental_result.total_lamports;
        const accounts_delta_hash = incremental_result.accounts_hash;

        if (expected_incremental_lamports != incremental_lamports) {
            self.logger.errf(
                \\ incorrect incremental lamports
                \\ expected vs calculated: {d} vs {d}
            , .{ expected_incremental_lamports, incremental_lamports });
            return error.IncorrectIncrementalLamports;
        }

        if (expected_accounts_delta_hash.order(&accounts_delta_hash) != .eq) {
            self.logger.errf(
                \\ incorrect accounts delta hash
                \\ expected vs calculated: {d} vs {d}
            , .{ expected_accounts_delta_hash, accounts_delta_hash });
            return error.IncorrectAccountsDeltaHash;
        }
    }

    /// multithread entrypoint for getHashesFromIndex
    pub fn getHashesFromIndexMultiThread(
        self: *AccountsDB,
        config: AccountsDB.AccountHashesConfig,
        /// Allocator shared by all the arraylists in `hashes`.
        hashes_allocator: std.mem.Allocator,
        hashes: []ArrayListUnmanaged(Hash),
        total_lamports: []u64,
        // spawing thread specific params
        bin_start_index: usize,
        bin_end_index: usize,
        thread_index: usize,
    ) !void {
        try getHashesFromIndex(
            self,
            config,
            self.account_index.bins[bin_start_index..bin_end_index],
            hashes_allocator,
            &hashes[thread_index],
            &total_lamports[thread_index],
            thread_index == 0,
        );
    }

    /// populates the account hashes and total lamports for a given bin range
    /// from bin_start_index to bin_end_index.
    pub fn getHashesFromIndex(
        self: *AccountsDB,
        config: AccountsDB.AccountHashesConfig,
        thread_bins: []const AccountIndex.RefMap,
        hashes_allocator: std.mem.Allocator,
        hashes: *ArrayListUnmanaged(Hash),
        total_lamports: *u64,
        // when we multithread this function we only want to print on the first thread
        print_progress: bool,
    ) !void {
        var total_n_pubkeys: usize = 0;
        for (thread_bins) |*bin| {
            total_n_pubkeys += bin.count();
        }
        try hashes.ensureTotalCapacity(hashes_allocator, total_n_pubkeys);

        // well reuse this over time so this is ok (even if 1k is an under estimate)
        var keys = try self.allocator.alloc(Pubkey, 1_000);
        defer self.allocator.free(keys);

        var local_total_lamports: u64 = 0;
        var timer = try std.time.Timer.start();
        var progress_timer = try std.time.Timer.start();
        for (thread_bins, 1..) |*bin_ptr, count| {
            // get and sort pubkeys in bin
            const bin_refs = bin_ptr;
            const n_pubkeys_in_bin = bin_refs.count();
            if (n_pubkeys_in_bin == 0) {
                continue;
            }
            if (n_pubkeys_in_bin > keys.len) {
                if (!self.allocator.resize(keys, n_pubkeys_in_bin)) {
                    self.allocator.free(keys);
                    const new_keys = try self.allocator.alloc(Pubkey, n_pubkeys_in_bin);
                    keys.ptr = new_keys.ptr;
                    keys.len = new_keys.len;
                } else {
                    keys.len = n_pubkeys_in_bin;
                }
            }

            var i: usize = 0;
            var key_iter = bin_refs.iterator();
            while (key_iter.next()) |entry| {
                keys[i] = entry.key_ptr.*;
                i += 1;
            }
            const bin_pubkeys = keys[0..n_pubkeys_in_bin];

            std.mem.sort(Pubkey, bin_pubkeys, {}, struct {
                fn lessThan(_: void, lhs: Pubkey, rhs: Pubkey) bool {
                    return std.mem.lessThan(u8, &lhs.data, &rhs.data);
                }
            }.lessThan);

            // get the hashes
            for (bin_pubkeys) |key| {
                const ref_ptr = bin_refs.get(key).?;

                // get the most recent state of the account
                const max_slot_ref = switch (config) {
                    .FullAccountHash => |full_config| slotListMaxWithinBounds(ref_ptr, null, full_config.max_slot),
                    .IncrementalAccountHash => |inc_config| slotListMaxWithinBounds(ref_ptr, inc_config.min_slot, null),
                } orelse continue;
                const result = try self.getAccountHashAndLamportsFromRef(max_slot_ref);

                // only include non-zero lamport accounts (for full snapshots)
                const lamports = result.lamports;
                if (config == .FullAccountHash and lamports == 0) continue;

                hashes.appendAssumeCapacity(result.hash);
                local_total_lamports += lamports;
            }

            if (print_progress and progress_timer.read() > DB_PROGRESS_UPDATES_NS) {
                printTimeEstimate(
                    self.logger,
                    &timer,
                    thread_bins.len,
                    count,
                    "gathering account hashes",
                    "thread0",
                );
                progress_timer.reset();
            }
        }
        total_lamports.* = local_total_lamports;
    }

    /// writes a batch of accounts to storage and updates the index
    pub fn putAccountBatch(
        self: *Self,
        accounts: []Account,
        pubkeys: []Pubkey,
        slot: Slot,
    ) !void {
        std.debug.assert(accounts.len == pubkeys.len);
        if (accounts.len == 0) return;

        // store account
        // TODO: handle when slot already exists in the index
        try self.account_cache.putNoClobber(slot, .{ pubkeys, accounts });

        // prealloc the bins
        const n_bins = self.account_index.numberOfBins();
        var bin_counts = try self.allocator.alloc(usize, n_bins);
        defer self.allocator.free(bin_counts);
        @memset(bin_counts, 0);

        for (pubkeys) |*pubkey| {
            const bin_index = self.account_index.getBinIndex(pubkey);
            bin_counts[bin_index] += 1;
        }

        for (0..n_bins) |bin_index| {
            const bin = self.account_index.getBin(bin_index);
            const new_len = bin_counts[bin_index] + bin.count();
            if (new_len > 0) {
                try bin.ensureTotalCapacity(@intCast(new_len));
            }
        }

        // update index
        const refs_ptr = try self.account_index.allocReferenceBlock(slot, accounts.len);
        for (0..accounts.len) |i| {
            const account_ref = AccountRef{
                .pubkey = pubkeys[i],
                .slot = slot,
                .location = .{ .Cache = .{ .index = i } },
            };
            refs_ptr.appendAssumeCapacity(account_ref);
            self.account_index.indexRef(&refs_ptr.items[i]);
        }
    }

    pub fn createAccountFile(self: *Self, size: usize, slot: Slot) !struct {
        file: std.fs.File,
        file_id: u32,
        memory: []u8,
    } {
        self.largest_file_id += 1;
        const file_id = self.largest_file_id;
        const accounts_file_path = try std.fmt.allocPrint(
            self.allocator,
            "{s}/accounts/{d}.{d}",
            .{ self.config.snapshot_dir, slot, file_id },
        );
        defer self.allocator.free(accounts_file_path);
        self.logger.infof("writing slot accounts file: {s} with {d} bytes", .{ accounts_file_path, size });

        const file = try std.fs.cwd().createFile(accounts_file_path, .{ .read = true });
        errdefer file.close();

        // resize the file
        const file_size = (try file.stat()).size;
        if (file_size < size) {
            try file.seekTo(size - 1);
            _ = try file.write(&[_]u8{1});
            try file.seekTo(0);
        }

        const memory = try std.posix.mmap(
            null,
            size,
            std.posix.PROT.READ | std.posix.PROT.WRITE,
            std.posix.MAP{ .TYPE = .SHARED },
            file.handle,
            0,
        );

        return .{
            .file = file,
            .memory = memory,
            .file_id = file_id,
        };
    }

    /// periodically runs flush/clean/shrink
    pub fn runManagerLoop(self: *Self) !void {
        while (true) {
            var timer = try std.time.Timer.start();
            defer {
                const elapsed = timer.read();
                if (elapsed < DB_MANAGER_UPDATE_NS) {
                    const delay = DB_MANAGER_UPDATE_NS - elapsed;
                    std.time.sleep(delay);
                }
                timer.reset();
            }

            const root_slot = self.largest_root_slot.load(.unordered);

            // flush slots <= root slot
            var iter = self.account_cache.keyIterator();
            var flush_count: usize = 0;
            while (iter.next()) |cache_slot| {
                if (cache_slot <= root_slot) {
                    self.flushSlot(cache_slot);
                    flush_count += 1;
                }
            }

            // clean the flushed slots account files
            if (flush_count > 0) {
                self.cleanAccountFiles(root_slot);
            }

            self.shrinkAccountFiles();
        }
    }

    /// flushes a slot account data from the cache onto disk, and updates the index
    /// note: this deallocates the []account and []pubkey data from the cache, as well
    /// as the data field ([]u8) for each account.
    pub fn flushSlot(self: *Self, slot: Slot) !void {
        const pubkeys, const accounts = self.account_cache.get(slot) orelse return error.SlotNotFound;
        std.debug.assert(accounts.len == pubkeys.len);
        defer {
            const did_remove = self.account_cache.remove(slot);
            std.debug.assert(did_remove);

            self.allocator.free(pubkeys);
            for (accounts) |account| {
                self.allocator.free(account.data);
            }
            self.allocator.free(accounts);
        }

        // create account file which is big enough
        var size: usize = 0;
        for (accounts) |*account| {
            size += std.mem.alignForward(
                usize,
                AccountInFile.STATIC_SIZE + account.data.len,
                @sizeOf(u64),
            );
        }
        const r = try self.createAccountFile(size, slot);

        // // note: syntax highlighting doesnt work with the approach below
        // const file_id, const file, const memory = .{ r.file_id, r.file, r.memory };
        const file_id = r.file_id;
        const file = r.file;
        const memory = r.memory;

        // TODO: will likely need locks here when updating the references
        var offset: usize = 0;
        for (0..accounts.len) |i| {
            // update the reference
            const ref = self.account_index.getSlotReference(&pubkeys[i], slot) orelse unreachable;
            ref.location = .{ .File = .{ .file_id = file_id, .offset = offset } };

            // write the account to the file
            offset += try accounts[i].writeToBuf(&pubkeys[i], memory[offset..]);
        }
        try file.sync();

        var account_file = try AccountFile.init(file, .{
            .id = @intCast(file_id),
            .length = offset,
        }, slot);
        // fill in metadata such as alive_bytes, n_accounts, etc.
        // validation would fail because it may contain zero lamport accounts
        // TODO: maybe remove zero-lamports before flushing
        account_file.populateMetadata();
        try self.file_map.putNoClobber(file_id, account_file);

        // queue for cleaning
        try self.unclean_account_files.append(file_id);
    }

    /// removes stale accounts and zero-lamport accounts from disk
    /// including removing the account from the index and updating the account files
    /// dead bytes. this also queues accounts for shrink or deletion if they contain
    /// a small number of 'alive' accounts.
    pub fn cleanAccountFiles(self: *Self, highest_rooted_slot: Slot) !struct {
        num_zero_lamports: usize,
        num_old_states: usize,
    } {
        defer self.unclean_account_files.clearRetainingCapacity();

        var num_zero_lamports: usize = 0;
        var num_old_states: usize = 0;

        // track then delete all to avoid deleting while iterating
        var references_to_delete = std.ArrayList(*AccountRef).init(self.allocator);
        defer references_to_delete.deinit();

        // track so we dont double delete
        var cleaned_pubkeys = std.AutoArrayHashMap(Pubkey, void).init(self.allocator);
        defer cleaned_pubkeys.deinit();

        for (self.unclean_account_files.items) |file_id| {
            // SAFE: this should always succeed or something is wrong
            var account_file = self.file_map.get(file_id).?;

            var account_iter = account_file.iterator();
            while (account_iter.next()) |account| {
                const pubkey = account.pubkey().*;

                // check if already cleaned
                if (cleaned_pubkeys.get(pubkey)) |_| continue;
                try cleaned_pubkeys.put(pubkey, {});

                // SAFE: this should always succeed or something is wrong
                const reference = self.account_index.getReference(&pubkey).?;

                // get the highest slot <= highest_rooted_slot
                var highest_ref_slot: usize = 0;
                var rooted_ref_count: usize = 0;
                var curr: ?*AccountRef = reference;
                while (curr) |ref| : (curr = ref.next_ptr) {
                    // only track states less than the rooted slot (ie, they are also rooted)
                    const is_not_rooted = ref.slot > highest_rooted_slot;
                    if (is_not_rooted) continue;

                    const is_larger_slot = ref.slot > highest_ref_slot or rooted_ref_count == 0;
                    if (is_larger_slot) {
                        highest_ref_slot = ref.slot;
                    }
                    rooted_ref_count += 1;
                }

                // short exit because nothing else to do
                if (rooted_ref_count == 0) continue;

                // if there are extra references, remove them
                curr = reference;
                while (curr) |ref| : (curr = ref.next_ptr) {
                    const is_not_rooted = ref.slot > highest_rooted_slot;
                    if (is_not_rooted) continue;

                    // the only reason to delete the highest ref is if it is zero-lamports
                    const is_highest_ref_slot = ref.slot == highest_ref_slot;
                    var is_zero_lamports = false;
                    if (is_highest_ref_slot) {
                        // check if account is zero-lamports
                        const ref_info = try self.getAccountHashAndLamportsFromRef(ref);
                        is_zero_lamports = ref_info.lamports == 0;
                    }

                    const is_old_state = ref.slot < highest_ref_slot;

                    if (is_old_state) num_old_states += 1;
                    if (is_zero_lamports) num_zero_lamports += 1;

                    const should_delete_ref = is_zero_lamports or is_old_state;
                    if (should_delete_ref) {
                        // queeue for deletion
                        try references_to_delete.append(ref);

                        // increment dead bytes
                        const ref_account = try self.getAccountInFile(ref.location.File.file_id, ref.location.File.offset);
                        account_file.dead_bytes += ref_account.len;

                        // queue file for shrink or delete
                        const dead_percentage = account_file.dead_bytes * 100 / account_file.account_bytes;
                        if (dead_percentage == 100) {
                            // queue for delete
                            try self.delete_account_files.put(file_id, {});
                        } else if (dead_percentage >= ACCOUNT_FILE_SHRINK_THRESHOLD) {
                            // queue for shrink
                            try self.shrink_account_files.put(file_id, {});
                        }
                    }
                }

                // remove from index
                for (references_to_delete.items) |ref| {
                    try self.account_index.removeReference(&ref.pubkey, ref.slot);
                }
                references_to_delete.clearRetainingCapacity();
            }
        }

        return .{
            .num_zero_lamports = num_zero_lamports,
            .num_old_states = num_old_states,
        };
    }

    /// should only be called when all the accounts are dead (ie, no longer
    /// exist in the index).
    pub fn deleteAccountFiles(self: *Self) !void {
        defer self.delete_account_files.clearRetainingCapacity();

        for (self.delete_account_files.keys()) |file_id| {
            // SAFE: this should always succeed or something is wrong
            const account_file = self.file_map.get(file_id).?;
            // remove from map
            _ = self.file_map.swapRemove(file_id);
            // delete file from disk
            try self.deleteAccountFile(account_file.slot, file_id);
        }
    }

    pub fn deleteAccountFile(
        self: *const Self,
        slot: Slot,
        file_id: FileId,
    ) !void {
        const accounts_file_path = try std.fmt.allocPrint(
            self.allocator,
            "{s}/accounts/{d}.{d}",
            .{ self.config.snapshot_dir, slot, file_id },
        );
        defer self.allocator.free(accounts_file_path);

        // ensure it exists before deleting
        std.fs.cwd().access(accounts_file_path, .{}) catch {
            self.logger.warnf("trying to delete accounts file which does not exist: {s}", .{accounts_file_path});
            return;
        };

        try std.fs.cwd().deleteFile(accounts_file_path);
    }

    /// resizes account files to reduce disk usage and remove dead accounts.
    pub fn shrinkAccountFiles(self: *Self) !struct { num_accounts_deleted: usize } {
        defer self.shrink_account_files.clearRetainingCapacity();

        var num_accounts_deleted: usize = 0;
        for (self.shrink_account_files.keys()) |old_file_id| {
            // SAFE: this should always succeed or something is wrong
            const file_map_entry = self.file_map.getEntry(old_file_id).?;
            const old_account_file = file_map_entry.value_ptr;

            // compute size of alive accounts
            var alive_accounts_size: usize = 0;
            var num_alive_accounts: usize = 0;
            var account_iter = old_account_file.iterator();
            while (account_iter.next()) |*account| {
                const pubkey = account.pubkey();
                // account is dead if it is not in the index; dead accounts
                // are removed from the index during cleaning
                const is_account_alive = self.account_index.getSlotReference(pubkey, old_account_file.slot) != null;
                if (is_account_alive) {
                    alive_accounts_size += std.mem.alignForward(
                        usize,
                        AccountInFile.STATIC_SIZE + account.data.len,
                        @sizeOf(u64),
                    );
                    num_alive_accounts += 1;
                } else {
                    num_accounts_deleted += 1;
                }
            }

            // if there are no alive accounts, it should have been queued for deletion
            std.debug.assert(num_alive_accounts > 0);

            // alloc account file for accounts
            const slot = old_account_file.slot;
            const result = try self.createAccountFile(alive_accounts_size, slot);
            const new_memory = result.memory;
            const new_file_id = result.file_id;

            // delete old account file
            try self.deleteAccountFile(slot, old_file_id);

            // alloc new reference memory block
            var new_ref_list = try ArrayList(AccountRef).initCapacity(
                self.account_index.allocator,
                num_alive_accounts,
            );

            account_iter.reset();
            var offset: usize = 0;
            while (account_iter.next()) |*account| {
                // write the alive accounts
                if (self.account_index.getSlotReference(account.pubkey(), slot)) |old_ref_ptr| {
                    // copy + update the values
                    var new_ref = old_ref_ptr.*;
                    new_ref.location.File.offset = offset;
                    new_ref.location.File.file_id = new_file_id;
                    // copy the reference
                    new_ref_list.appendAssumeCapacity(new_ref);
                    // this is our new ptr value
                    const new_ref_ptr = &new_ref_list.items[new_ref_list.items.len - 1];

                    // update the reference value to be new_ref_ptr
                    const pubkey = account.pubkey();
                    const bin = self.account_index.getBinFromPubkey(pubkey);
                    // this is the old ptr value
                    // NOTE: we NEED a double pointer so that we can update it to *point* to the new value
                    // - this means either updating the hashmap pointer
                    // - or updating the linked list next_ptr field
                    const ref_ptr_ptr: **AccountRef = bin.getPtr(pubkey.*) orelse unreachable;

                    // base case: element is at the head
                    if (ref_ptr_ptr.*.slot == slot) {
                        // note: this is ok because new_ref_ptr has the same next_ptr already
                        ref_ptr_ptr.* = new_ref_ptr;
                    } else {
                        // other cases: element is not at the head - need to update next pointer
                        var prev_ptr = ref_ptr_ptr.*;
                        // SAFE: we know this next_ptr is non_null because `slot` is not at the head and must exist
                        var curr_ptr = prev_ptr.next_ptr.?;
                        while (true) {
                            if (curr_ptr.slot == slot) {
                                // a -> b*
                                prev_ptr.next_ptr = new_ref_ptr;
                                // b* -> c
                                new_ref_ptr.next_ptr = curr_ptr.next_ptr;
                                break;
                            }
                            // SAFE: we know this next_ptr is non_null because `slot` was not found yet and must exist
                            prev_ptr = curr_ptr;
                            curr_ptr = curr_ptr.next_ptr.?;
                        }
                    }

                    // write to new account file
                    offset += try account.writeToBuf(new_memory[offset..]);
                }
            }

            const ref_memory_entry = self.account_index.reference_memory.getEntry(slot) orelse {
                std.debug.panic("missing corresponding reference memory for slot {d}\n", .{slot});
            };
            // deinit old block of reference memory
            ref_memory_entry.value_ptr.deinit();
            // point to new block
            ref_memory_entry.value_ptr.* = new_ref_list;

            const file = result.file;
            var new_account_file = try AccountFile.init(
                file,
                .{ .id = @intCast(new_file_id), .length = offset },
                slot,
            );

            // update the metadata
            new_account_file.populateMetadata();

            // update the file map
            old_account_file.deinit();
            file_map_entry.value_ptr.* = new_account_file;
            file_map_entry.key_ptr.* = new_file_id;
        }

        return .{
            .num_accounts_deleted = num_accounts_deleted,
        };
    }

    /// remove all accounts and associated reference memory.
    /// note: should only be called on non-rooted slots (ie, slots which
    /// only exist in the cache, and not on disk).
    pub fn purgeSlot(self: *Self, slot: Slot, allocator: std.mem.Allocator) void {
        if (self.account_cache.get(slot)) |r| {
            const pubkeys, const accounts = r;

            // remove the account_ref from the index
            for (pubkeys) |*pubkey| {
                self.account_index.removeReference(pubkey, slot) catch |err| {
                    switch (err) {
                        error.PubkeyNotFound => {
                            std.debug.panic("pubkey not found in index while purging: {any}", .{pubkey});
                        },
                        error.SlotNotFound => {
                            std.debug.panic(
                                "pubkey @ slot not found in index while purging: {any} @ {d}",
                                .{ pubkey, slot },
                            );
                        },
                    }
                };
            }

            // free the account memory
            for (accounts) |*account| {
                allocator.free(account.data);
            }
            allocator.free(accounts);
            allocator.free(pubkeys);

            // remove slot from cache map
            _ = self.account_cache.remove(slot);
        } else {
            // the way it works right now, account files only exist for rooted slots
            // rooted slots should never need to be purged so we should never get here
            @panic("purging an account file not supported");
        }

        self.account_index.freeReferenceBlock(slot) catch |err| {
            switch (err) {
                error.MemoryNotFound => {
                    std.debug.panic("memory block @ slot not found: {d}", .{slot});
                },
            }
        };
    }

    inline fn lessThanIf(
        slot: Slot,
        max_slot: ?Slot,
    ) bool {
        if (max_slot) |max| {
            if (slot <= max) {
                return true;
            } else {
                return false;
            }
        } else {
            return true;
        }
    }

    inline fn greaterThanIf(
        slot: Slot,
        min_slot: ?Slot,
    ) bool {
        if (min_slot) |min| {
            if (slot > min) {
                return true;
            } else {
                return false;
            }
        } else {
            return true;
        }
    }

    inline fn inBoundsIf(
        slot: Slot,
        min_slot: ?Slot,
        max_slot: ?Slot,
    ) bool {
        return lessThanIf(slot, max_slot) and greaterThanIf(slot, min_slot);
    }

    pub inline fn slotListMaxWithinBounds(
        ref_ptr: *AccountRef,
        min_slot: ?Slot,
        max_slot: ?Slot,
    ) ?*AccountRef {
        var biggest: ?*AccountRef = null;
        if (inBoundsIf(ref_ptr.slot, min_slot, max_slot)) {
            biggest = ref_ptr;
        }

        var curr = ref_ptr;
        while (curr.next_ptr) |ref| {
            if (inBoundsIf(ref.slot, min_slot, max_slot) and (biggest == null or ref.slot > biggest.?.slot)) {
                biggest = ref;
            }
            curr = ref;
        }
        return biggest;
    }

    pub fn getAccountFromRef(self: *const Self, account_ref: *const AccountRef) !Account {
        switch (account_ref.location) {
            .File => |ref_info| {
                const account_in_file = try self.getAccountInFile(
                    ref_info.file_id,
                    ref_info.offset,
                );
                const account = Account{
                    .data = account_in_file.data,
                    .executable = account_in_file.executable().*,
                    .lamports = account_in_file.lamports().*,
                    .owner = account_in_file.owner().*,
                    .rent_epoch = account_in_file.rent_epoch().*,
                };
                return account;
            },
            .Cache => |ref_info| {
                _, const accounts = self.account_cache.get(account_ref.slot) orelse return error.SlotNotFound;
                const account = accounts[ref_info.index];
                return account;
            },
        }
    }

    /// gets an account given an file_id and offset value
    pub fn getAccountInFile(
        self: *const Self,
        file_id: FileId,
        offset: usize,
    ) !AccountInFile {
        const accounts_file: AccountFile = self.file_map.get(file_id) orelse {
            return error.FileIdNotFound;
        };
        const account = accounts_file.readAccount(offset) catch {
            return error.InvalidOffset;
        };
        return account;
    }

    pub fn getAccountHashAndLamportsFromRef(
        self: *const Self,
        account_ref: *const AccountRef,
    ) !struct { hash: Hash, lamports: u64 } {
        switch (account_ref.location) {
            .File => |ref_info| {
                const account_file = self.file_map.get(
                    ref_info.file_id,
                ) orelse return error.FileNotFound;

                const result = account_file.getAccountHashAndLamports(
                    ref_info.offset,
                ) catch return error.InvalidOffset;

                return .{
                    .hash = result.hash.*,
                    .lamports = result.lamports.*,
                };
            },
            .Cache => |_| {
                return error.NotImplemented;
            },
        }
    }

    /// gets an account given an associated pubkey
    pub fn getAccount(self: *const Self, pubkey: *const Pubkey) !Account {
        const bin = self.account_index.getBinFromPubkey(pubkey);
        const ref = bin.get(pubkey.*) orelse return error.PubkeyNotInIndex;
        // NOTE: this will always be a safe unwrap since both bounds are null
        const max_ref = slotListMaxWithinBounds(ref, null, null).?;
        const account = try self.getAccountFromRef(max_ref);
        return account;
    }

    pub fn getTypeFromAccount(self: *const Self, comptime T: type, pubkey: *const Pubkey) !T {
        const account = try self.getAccount(pubkey);
        const t = bincode.readFromSlice(self.allocator, T, account.data, .{}) catch {
            return error.DeserializationError;
        };
        return t;
    }

    pub fn getSlotHistory(self: *const Self) !sysvars.SlotHistory {
        return try self.getTypeFromAccount(
            sysvars.SlotHistory,
            &sysvars.IDS.slot_history,
        );
    }

    pub fn putAccountFile(
        self: *Self,
        account_file: *AccountFile,
        n_accounts: usize,
    ) !void {
        const bin_counts = try self.allocator.alloc(usize, self.account_index.numberOfBins());
        defer self.allocator.free(bin_counts);
        @memset(bin_counts, 0);

<<<<<<< HEAD
        const refs_ptr = try self.account_index.allocReferenceBlock(account_file.slot, n_accounts);
        try self.account_index.validateAccountFile(account_file, bin_counts, refs_ptr);
        try self.file_map.put(@as(u32, @intCast(account_file.id)), account_file.*);
=======
        const reference_allocator = self.account_index.reference_allocator;
        var refs = try ArrayList(AccountRef).initCapacity(reference_allocator, n_accounts);

        try self.account_index.validateAccountFile(account_file, bin_counts, &refs);
        try self.storage.file_map.put(FileId.fromInt(@intCast(account_file.id)), account_file.*);
        const refs_ptr = try self.account_index.addMemoryBlock(refs);
>>>>>>> 6644936f

        // allocate enough memory here
        var total_accounts: usize = 0;
        for (bin_counts, 0..) |count, bin_index| {
            if (count > 0) {
                const bin = self.account_index.getBin(bin_index);
                try bin.ensureTotalCapacity(bin.count() + count);
                total_accounts += count;
            }
        }

        // compute how many account_references for each pubkey
        for (refs_ptr.items) |*ref| {
            self.account_index.indexRef(ref);
        }
    }
};

fn loadTestAccountsDB(allocator: std.mem.Allocator, use_disk: bool) !struct { AccountsDB, AllSnapshotFields } {
    const dir_path = "test_data";
    const dir = try std.fs.cwd().openDir(dir_path, .{ .iterate = true });

    // unpack both snapshots to get the acccount files
    try parallelUnpackZstdTarBall(
        allocator,
        .noop,
        "test_data/snapshot-10-6ExseAZAVJsAZjhimxHTR7N8p6VGXiDNdsajYh1ipjAD.tar.zst",
        dir,
        1,
        true,
    );
    try parallelUnpackZstdTarBall(
        allocator,
        .noop,
        "test_data/incremental-snapshot-10-25-GXgKvm3NMAPgGdv2verVaNXmKTHQgfy2TAxLVEfAvdCS.tar.zst",
        dir,
        1,
        true,
    );

    var snapshot_files = try SnapshotFiles.find(allocator, dir_path);
    defer snapshot_files.deinit(allocator);

    var snapshots = try AllSnapshotFields.fromFiles(allocator, dir_path, snapshot_files);
    defer {
        allocator.free(snapshots.full_path);
        if (snapshots.incremental_path) |inc_path| {
            allocator.free(inc_path);
        }
    }

    const snapshot = try snapshots.all_fields.collapse();
    const logger = Logger{ .noop = {} };
    // var logger = Logger.init(std.heap.page_allocator, .debug);
    var accounts_db = try AccountsDB.init(allocator, logger, .{
        .num_index_bins = 4,
        .use_disk_index = use_disk,
        .snapshot_dir = "test_data/tmp",
    });

    const accounts_path = "test_data/accounts";
    try accounts_db.loadFromSnapshot(
        snapshot.accounts_db_fields,
        accounts_path,
        1,
        allocator,
    );

    return .{
        accounts_db,
        snapshots.all_fields,
    };
}

test "accounts_db.db: write and read an account" {
    const allocator = std.testing.allocator;

    var accounts_db, var snapshots = try loadTestAccountsDB(std.testing.allocator, false);
    defer {
        accounts_db.deinit(true);
        snapshots.deinit(allocator);
    }

    var rng = std.rand.DefaultPrng.init(0);
    const pubkey = Pubkey.random(rng.random());
    var data = [_]u8{ 1, 2, 3 };
    const test_account = Account{
        .data = &data,
        .executable = false,
        .lamports = 100,
        .owner = Pubkey.default(),
        .rent_epoch = 0,
    };

    // initial account
    var accounts = [_]Account{test_account};
    var pubkeys = [_]Pubkey{pubkey};
    try accounts_db.putAccountBatch(&accounts, &pubkeys, 19);
    const account = try accounts_db.getAccount(&pubkey);
    try std.testing.expect(std.meta.eql(test_account, account));

    // new account
    accounts[0].lamports = 20;
    try accounts_db.putAccountBatch(&accounts, &pubkeys, 28);
    const account_2 = try accounts_db.getAccount(&pubkey);
    try std.testing.expect(std.meta.eql(accounts[0], account_2));
}

test "accounts_db.db: load and validate from test snapshot using disk index" {
    const allocator = std.testing.allocator;

    var accounts_db, var snapshots = try loadTestAccountsDB(std.testing.allocator, false);
    defer {
        accounts_db.deinit(true);
        snapshots.deinit(allocator);
    }

    try accounts_db.validateLoadFromSnapshot(
        snapshots.incremental.?.bank_fields.incremental_snapshot_persistence,
        snapshots.full.bank_fields.slot,
        snapshots.full.bank_fields.capitalization,
    );
}

test "accounts_db.db: load and validate from test snapshot" {
    const allocator = std.testing.allocator;

    var accounts_db, var snapshots = try loadTestAccountsDB(std.testing.allocator, false);
    defer {
        accounts_db.deinit(true);
        snapshots.deinit(allocator);
    }

    try accounts_db.validateLoadFromSnapshot(
        snapshots.incremental.?.bank_fields.incremental_snapshot_persistence,
        snapshots.full.bank_fields.slot,
        snapshots.full.bank_fields.capitalization,
    );
}

test "accounts_db.db: load clock sysvar" {
    const allocator = std.testing.allocator;

    var accounts_db, var snapshots = try loadTestAccountsDB(std.testing.allocator, false);
    defer {
        accounts_db.deinit(true);
        snapshots.deinit(allocator);
    }

    const clock = try accounts_db.getTypeFromAccount(sysvars.Clock, &sysvars.IDS.clock);
    const expected_clock = sysvars.Clock{
        .slot = 25,
        .epoch_start_timestamp = 1702587901,
        .epoch = 0,
        .leader_schedule_epoch = 1,
        .unix_timestamp = 1702587915,
    };
    try std.testing.expectEqual(clock, expected_clock);
}

test "accounts_db.db: load other sysvars" {
    const allocator = std.testing.allocator;

    var accounts_db, var snapshots = try loadTestAccountsDB(std.testing.allocator, false);
    defer {
        accounts_db.deinit(true);
        snapshots.deinit(allocator);
    }

    const SlotAndHash = @import("./snapshots.zig").SlotAndHash;
    _ = try accounts_db.getTypeFromAccount(sysvars.EpochSchedule, &sysvars.IDS.epoch_schedule);
    _ = try accounts_db.getTypeFromAccount(sysvars.Rent, &sysvars.IDS.rent);
    _ = try accounts_db.getTypeFromAccount(SlotAndHash, &sysvars.IDS.slot_hashes);
    _ = try accounts_db.getTypeFromAccount(sysvars.StakeHistory, &sysvars.IDS.stake_history);

    const slot_history = try accounts_db.getTypeFromAccount(sysvars.SlotHistory, &sysvars.IDS.slot_history);
    defer bincode.free(allocator, slot_history);

    // // not always included in local snapshot
    // _ = try accounts_db.getTypeFromAccount(sysvars.LastRestartSlot, &sysvars.IDS.last_restart_slot);
    // _ = try accounts_db.getTypeFromAccount(sysvars.EpochRewards, &sysvars.IDS.epoch_rewards);
}

test "accounts_db.db: flushing slots works" {
    const allocator = std.testing.allocator;
    const logger = Logger{ .noop = {} };
    var accounts_db = try AccountsDB.init(allocator, logger, .{
        .num_index_bins = 4,
        .snapshot_dir = "test_data",
    });
    defer accounts_db.deinit(true);

    var random = std.rand.DefaultPrng.init(19);
    const rng = random.random();
    const n_accounts = 3;

    // we dont defer deinit to make sure that they are cleared on purge
    var pubkeys = try allocator.alloc(Pubkey, n_accounts);
    var accounts = try allocator.alloc(Account, n_accounts);
    for (0..n_accounts) |i| {
        pubkeys[i] = Pubkey.random(rng);
        accounts[i] = try Account.random(allocator, rng, i % 1_000);
    }

    // this gets written to cache
    const slot = @as(u64, @intCast(200));
    try accounts_db.putAccountBatch(
        accounts,
        pubkeys,
        slot,
    );

    // this writes to disk
    try accounts_db.flushSlot(slot);

    // try the validation
    const file_id = accounts_db.file_map.keys()[0];
    var account_file = accounts_db.file_map.get(file_id).?;
    try account_file.validate();

    try std.testing.expect(account_file.number_of_accounts == n_accounts);

    try std.testing.expect(accounts_db.unclean_account_files.items.len == 1);
    try std.testing.expect(accounts_db.unclean_account_files.items[0] == file_id);
}

test "accounts_db.db: purge accounts in cache works" {
    const allocator = std.testing.allocator;
    const logger = Logger{ .noop = {} };
    var accounts_db = try AccountsDB.init(allocator, logger, .{
        .num_index_bins = 4,
    });
    defer accounts_db.deinit(true);

    var random = std.rand.DefaultPrng.init(19);
    const rng = random.random();
    const n_accounts = 3;

    // we dont defer deinit to make sure that they are cleared on purge
    var pubkeys = try allocator.alloc(Pubkey, n_accounts);
    var accounts = try allocator.alloc(Account, n_accounts);

    for (0..n_accounts) |i| {
        pubkeys[i] = Pubkey.random(rng);
        accounts[i] = try Account.random(allocator, rng, i % 1_000);
    }

    const pubkey_copy = try allocator.alloc(Pubkey, n_accounts);
    defer allocator.free(pubkey_copy);
    @memcpy(pubkey_copy, pubkeys);

    const slot = @as(u64, @intCast(200));
    try accounts_db.putAccountBatch(
        accounts,
        pubkeys,
        slot,
    );

    for (0..n_accounts) |i| {
        try std.testing.expect(
            accounts_db.account_index.getReference(&pubkeys[i]) != null,
        );
    }

    accounts_db.purgeSlot(slot, allocator);

    // ref backing memory is cleared
    try std.testing.expect(accounts_db.account_index.reference_memory.count() == 0);
    // account cache is cleared
    try std.testing.expect(accounts_db.account_cache.count() == 0);

    // ref hashmap is cleared
    for (0..n_accounts) |i| {
        try std.testing.expect(accounts_db.account_index.getReference(&pubkey_copy[i]) == null);
    }
}

test "accounts_db.db: clean to shrink account file works with zero-lamports" {
    const allocator = std.testing.allocator;
    const logger = Logger{ .noop = {} };
    var accounts_db = try AccountsDB.init(allocator, logger, .{
        .num_index_bins = 4,
        .snapshot_dir = "test_data",
    });
    defer accounts_db.deinit(true);

    var random = std.rand.DefaultPrng.init(19);
    const rng = random.random();
    const n_accounts = 10;

    // generate the account file for slot 0
    const pubkeys = try allocator.alloc(Pubkey, n_accounts);
    const accounts = try allocator.alloc(Account, n_accounts);
    for (0..n_accounts) |i| {
        pubkeys[i] = Pubkey.random(rng);
        accounts[i] = try Account.random(allocator, rng, 100);
    }
    const slot = @as(u64, @intCast(200));
    try accounts_db.putAccountBatch(
        accounts,
        pubkeys,
        slot,
    );

    // test to make sure we can still read it
    const pubkey_remain = pubkeys[pubkeys.len - 1];

    // duplicate some before the flush/deinit
    const new_len = n_accounts - 1; // one new root with zero lamports
    const pubkeys2 = try allocator.alloc(Pubkey, new_len);
    const accounts2 = try allocator.alloc(Account, new_len);
    @memcpy(pubkeys2, pubkeys[0..new_len]);
    for (0..new_len) |i| {
        accounts2[i] = try Account.random(allocator, rng, i % 1_000);
        accounts2[i].lamports = 0; // !
    }
    try accounts_db.flushSlot(slot);

    // write new state
    const new_slot = @as(u64, @intCast(500));
    try accounts_db.putAccountBatch(
        accounts2,
        pubkeys2,
        new_slot,
    );
    try accounts_db.flushSlot(new_slot);

    const r = try accounts_db.cleanAccountFiles(new_slot + 100);
    try std.testing.expect(r.num_old_states == new_len);
    try std.testing.expect(r.num_zero_lamports == new_len);
    // shrink
    try std.testing.expect(accounts_db.shrink_account_files.count() == 1);
    try std.testing.expect(accounts_db.delete_account_files.count() == 0);

    _ = try accounts_db.getAccount(&pubkey_remain);
}

test "accounts_db.db: clean to shrink account file works" {
    const allocator = std.testing.allocator;
    const logger = Logger{ .noop = {} };
    var accounts_db = try AccountsDB.init(allocator, logger, .{
        .num_index_bins = 4,
        .snapshot_dir = "test_data",
    });
    defer accounts_db.deinit(true);

    var random = std.rand.DefaultPrng.init(19);
    const rng = random.random();
    const n_accounts = 10;

    // generate the account file for slot 0
    const pubkeys = try allocator.alloc(Pubkey, n_accounts);
    const accounts = try allocator.alloc(Account, n_accounts);
    for (0..n_accounts) |i| {
        pubkeys[i] = Pubkey.random(rng);
        accounts[i] = try Account.random(allocator, rng, 100);
    }
    const slot = @as(u64, @intCast(200));
    try accounts_db.putAccountBatch(
        accounts,
        pubkeys,
        slot,
    );

    // duplicate HALF before the flush/deinit
    const new_len = n_accounts - 1; // 90% delete = shrink
    const pubkeys2 = try allocator.alloc(Pubkey, new_len);
    const accounts2 = try allocator.alloc(Account, new_len);
    @memcpy(pubkeys2, pubkeys[0..new_len]);
    for (0..new_len) |i| {
        accounts2[i] = try Account.random(allocator, rng, i % 1_000);
    }
    try accounts_db.flushSlot(slot);

    // write new state
    const new_slot = @as(u64, @intCast(500));
    try accounts_db.putAccountBatch(
        accounts2,
        pubkeys2,
        new_slot,
    );
    try accounts_db.flushSlot(new_slot);

    const r = try accounts_db.cleanAccountFiles(new_slot + 100);
    try std.testing.expect(r.num_old_states == new_len);
    try std.testing.expect(r.num_zero_lamports == 0);
    // shrink
    try std.testing.expect(accounts_db.shrink_account_files.count() == 1);
    try std.testing.expect(accounts_db.delete_account_files.count() == 0);
}

test "accounts_db.db: full clean account file works" {
    const allocator = std.testing.allocator;
    const logger = Logger{ .noop = {} };
    var accounts_db = try AccountsDB.init(allocator, logger, .{
        .num_index_bins = 4,
        .snapshot_dir = "test_data",
    });
    defer accounts_db.deinit(true);

    var random = std.rand.DefaultPrng.init(19);
    const rng = random.random();
    const n_accounts = 3;

    // generate the account file for slot 0
    const pubkeys = try allocator.alloc(Pubkey, n_accounts);
    const accounts = try allocator.alloc(Account, n_accounts);
    for (0..n_accounts) |i| {
        pubkeys[i] = Pubkey.random(rng);
        accounts[i] = try Account.random(allocator, rng, i % 1_000);
    }
    const slot = @as(u64, @intCast(200));
    try accounts_db.putAccountBatch(
        accounts,
        pubkeys,
        slot,
    );

    // duplicate before the flush/deinit
    const pubkeys2 = try allocator.alloc(Pubkey, n_accounts);
    const accounts2 = try allocator.alloc(Account, n_accounts);
    @memcpy(pubkeys2, pubkeys);
    for (0..n_accounts) |i| {
        accounts2[i] = try Account.random(allocator, rng, i % 1_000);
    }

    try accounts_db.flushSlot(slot);

    var r = try accounts_db.cleanAccountFiles(0); // zero is rooted so no files should be cleaned
    try std.testing.expect(r.num_old_states == 0);
    try std.testing.expect(r.num_zero_lamports == 0);

    r = try accounts_db.cleanAccountFiles(1); // zero has no old state so no files should be cleaned
    try std.testing.expect(r.num_old_states == 0);
    try std.testing.expect(r.num_zero_lamports == 0);

    // write new state
    const new_slot = @as(u64, @intCast(500));
    try accounts_db.putAccountBatch(
        accounts2,
        pubkeys2,
        new_slot,
    );
    try accounts_db.flushSlot(new_slot);

    r = try accounts_db.cleanAccountFiles(new_slot + 100);
    try std.testing.expect(r.num_old_states == n_accounts);
    try std.testing.expect(r.num_zero_lamports == 0);
    // full delete
    try std.testing.expect(accounts_db.delete_account_files.count() == 1);

    // test delete
    try std.testing.expect(accounts_db.file_map.get(2) != null);
    try accounts_db.deleteAccountFiles();
    try std.testing.expect(accounts_db.file_map.get(2) == null);
}

test "accounts_db.db: shrink account file works" {
    const allocator = std.testing.allocator;
    const logger = Logger{ .noop = {} };
    var accounts_db = try AccountsDB.init(allocator, logger, .{
        .num_index_bins = 4,
        .snapshot_dir = "test_data",
    });
    defer accounts_db.deinit(true);

    var random = std.rand.DefaultPrng.init(19);
    const rng = random.random();
    const n_accounts = 10;

    // generate the account file for slot 0
    const pubkeys = try allocator.alloc(Pubkey, n_accounts);
    const accounts = try allocator.alloc(Account, n_accounts);
    for (0..n_accounts) |i| {
        pubkeys[i] = Pubkey.random(rng);
        accounts[i] = try Account.random(allocator, rng, 100);
    }

    const slot = @as(u64, @intCast(200));
    try accounts_db.putAccountBatch(
        accounts,
        pubkeys,
        slot,
    );

    // test to make sure we can still read it
    const pubkey_remain = pubkeys[pubkeys.len - 1];

    // duplicate some before the flush/deinit
    const new_len = n_accounts - 1; // 90% delete = shrink
    const pubkeys2 = try allocator.alloc(Pubkey, new_len);
    const accounts2 = try allocator.alloc(Account, new_len);
    @memcpy(pubkeys2, pubkeys[0..new_len]);
    for (0..new_len) |i| {
        accounts2[i] = try Account.random(allocator, rng, i % 1_000);
    }
    try accounts_db.flushSlot(slot);

    // write new state
    const new_slot = @as(u64, @intCast(500));
    try accounts_db.putAccountBatch(
        accounts2,
        pubkeys2,
        new_slot,
    );
    try accounts_db.flushSlot(new_slot);

    // clean the account files - slot is queued for shrink
    _ = try accounts_db.cleanAccountFiles(new_slot + 100);
    try std.testing.expect(accounts_db.shrink_account_files.count() == 1);

    var slot_file_id: FileId = undefined;
    for (accounts_db.file_map.keys()) |file_id| {
        if (accounts_db.file_map.get(file_id).?.slot == slot) {
            slot_file_id = file_id;
            break;
        }
    }
    const v = accounts_db.file_map.get(slot_file_id).?;
    const pre_shrink_size = v.file_size;

    // full memory block
    const ref_mem = accounts_db.account_index.reference_memory.get(new_slot).?;
    try std.testing.expect(ref_mem.items.len == accounts2.len);

    // test: files were shrunk
    const r = try accounts_db.shrinkAccountFiles();
    try std.testing.expect(accounts_db.shrink_account_files.count() == 0);
    try std.testing.expect(r.num_accounts_deleted == 9);

    // test: new account file is shrunk
    var new_slot_file_id: FileId = undefined;
    for (accounts_db.file_map.keys()) |file_id| {
        if (accounts_db.file_map.get(file_id).?.slot == slot) {
            new_slot_file_id = file_id;
            break;
        }
    }
    const v2 = accounts_db.file_map.get(new_slot_file_id).?;
    const post_shrink_size = v2.file_size;
    try std.testing.expect(post_shrink_size < pre_shrink_size);

    // test: memory block is shrunk too
    const ref_mem_small = accounts_db.account_index.reference_memory.get(slot).?;
    try std.testing.expectEqual(1, ref_mem_small.items.len);

    // last account ref should still be accessible
    _ = try accounts_db.getAccount(&pubkey_remain);
}

pub const BenchmarkAccountsDBSnapshotLoad = struct {
    pub const min_iterations = 1;
    pub const max_iterations = 1;

    pub const BenchArgs = struct {
        use_disk: bool,
        n_threads: u32,
        name: []const u8,
    };

    pub const args = [_]BenchArgs{
        BenchArgs{
            .use_disk = false,
            .n_threads = 2,
            .name = "RAM (2 threads)",
        },
        BenchArgs{
            .use_disk = true,
            .n_threads = 2,
            .name = "DISK (2 threads)",
        },
    };

    pub fn loadSnapshot(bench_args: BenchArgs) !u64 {
        const allocator = std.heap.page_allocator;

        // unpack the snapshot
        // NOTE: usually this will be an incremental snapshot
        // renamed as a full snapshot (mv {inc-snap-fmt}.tar.zstd {full-snap-fmt}.tar.zstd)
        // (because test snapshots are too small and full snapshots are too big)
        const dir_path = "test_data/bench_snapshot/";
        const accounts_path = dir_path ++ "accounts";

        _ = std.fs.cwd().openDir(dir_path, .{ .iterate = true }) catch {
            std.debug.print("need to setup an snapshot dir for this benchmark...\n", .{});
            return 0;
        };

        var snapshot_files = try SnapshotFiles.find(allocator, dir_path);
        defer snapshot_files.deinit(allocator);

        var snapshots = try AllSnapshotFields.fromFiles(allocator, dir_path, snapshot_files);
        defer {
            allocator.free(snapshots.full_path);
            if (snapshots.incremental_path) |inc_path| {
                allocator.free(inc_path);
            }
        }
        const snapshot = try snapshots.all_fields.collapse();
        const logger = Logger{ .noop = {} };

        // const logger = Logger.init(allocator, .debug);
        // defer logger.deinit();
        // logger.spawn();

        var accounts_db = try AccountsDB.init(allocator, logger, .{
            .num_index_bins = 32,
            .use_disk_index = bench_args.use_disk,
            .snapshot_dir = dir_path,
        });
        // defer accounts_db.deinit(false);

        var timer = try std.time.Timer.start();
        try accounts_db.loadFromSnapshot(
            snapshot.accounts_db_fields,
            accounts_path,
            bench_args.n_threads,
            allocator,
        );
        const elapsed = timer.read();

        // sanity check
        const r = try accounts_db.computeAccountHashesAndLamports(.{ .FullAccountHash = .{
            .max_slot = accounts_db.largest_root_slot.raw,
        } });
        std.debug.print("r: {any}\n", .{r});

        return elapsed;
    }
};

pub const BenchmarkAccountsDB = struct {
    pub const min_iterations = 1;
    pub const max_iterations = 1;

    pub const MemoryType = enum {
        ram,
        disk,
    };

    pub const BenchArgs = struct {
        /// the number of accounts to store in the database (for each slot)
        n_accounts: usize,
        /// the number of slots to store (each slot is one batch write)
        slot_list_len: usize,
        /// the accounts memory type (ram (as a ArrayList) or disk (as a file))
        accounts: MemoryType,
        /// the index memory type (ram or disk (disk-memory allocator))
        index: MemoryType,
        /// the number of accounts to prepopulate the index with as a multiple of n_accounts
        /// ie, if n_accounts = 100 and n_accounts_multiple = 10, then the index will have 10x100=1000 accounts prepopulated
        n_accounts_multiple: usize = 0,
        /// the name of the benchmark
        name: []const u8 = "",
    };

    pub const args = [_]BenchArgs{
        // test accounts in ram
        BenchArgs{
            .n_accounts = 100_000,
            .slot_list_len = 1,
            .accounts = .ram,
            .index = .ram,
            .name = "100k accounts (1_slot - ram index - ram accounts)",
        },
        BenchArgs{
            .n_accounts = 10_000,
            .slot_list_len = 10,
            .accounts = .ram,
            .index = .ram,
            .name = "10k accounts (10_slots - ram index - ram accounts)",
        },

        // tests large number of accounts on disk
        BenchArgs{
            .n_accounts = 10_000,
            .slot_list_len = 10,
            .accounts = .disk,
            .index = .ram,
            .name = "10k accounts (10_slots - ram index - disk accounts)",
        },
        BenchArgs{
            .n_accounts = 500_000,
            .slot_list_len = 1,
            .accounts = .disk,
            .index = .ram,
            .name = "500k accounts (1_slot - ram index - disk accounts)",
        },
        BenchArgs{
            .n_accounts = 500_000,
            .slot_list_len = 3,
            .accounts = .disk,
            .index = .ram,
            .name = "500k accounts (3_slot - ram index - disk accounts)",
        },
        BenchArgs{
            .n_accounts = 3_000_000,
            .slot_list_len = 1,
            .accounts = .disk,
            .index = .ram,
            .name = "3M accounts (1_slot - ram index - disk accounts)",
        },
        BenchArgs{
            .n_accounts = 3_000_000,
            .slot_list_len = 3,
            .accounts = .disk,
            .index = .ram,
            .name = "3M accounts (3_slot - ram index - disk accounts)",
        },
        BenchArgs{
            .n_accounts = 500_000,
            .slot_list_len = 1,
            .accounts = .disk,
            .n_accounts_multiple = 2, // 1 mill accounts init
            .index = .ram,
            .name = "3M accounts (3_slot - ram index - disk accounts)",
        },

        // testing disk indexes
        BenchArgs{
            .n_accounts = 500_000,
            .slot_list_len = 1,
            .accounts = .disk,
            .index = .disk,
            .name = "500k accounts (1_slot - disk index - disk accounts)",
        },
        BenchArgs{
            .n_accounts = 3_000_000,
            .slot_list_len = 1,
            .accounts = .disk,
            .index = .disk,
            .name = "3m accounts (1_slot - disk index - disk accounts)",
        },
        BenchArgs{
            .n_accounts = 500_000,
            .slot_list_len = 1,
            .accounts = .disk,
            .index = .disk,
            .n_accounts_multiple = 2,
            .name = "500k accounts (1_slot - disk index - disk accounts)",
        },
    };

    pub fn readAccounts(bench_args: BenchArgs) !u64 {
        const n_accounts = bench_args.n_accounts;
        const slot_list_len = bench_args.slot_list_len;
        const total_n_accounts = n_accounts * slot_list_len;

        var gpa = std.heap.GeneralPurposeAllocator(.{}){};
        var allocator = gpa.allocator();

        const logger = Logger{ .noop = {} };
        var accounts_db: AccountsDB = undefined;
        if (bench_args.index == .disk) {
            accounts_db = try AccountsDB.init(allocator, logger, .{
                .snapshot_dir = "test_data/",
                .use_disk_index = true,
            });
        } else {
            accounts_db = try AccountsDB.init(allocator, logger, .{});
        }
        defer accounts_db.deinit(true);

        var random = std.rand.DefaultPrng.init(19);
        const rng = random.random();

        var pubkeys = try allocator.alloc(Pubkey, n_accounts);
        defer allocator.free(pubkeys);
        for (0..n_accounts) |i| {
            pubkeys[i] = Pubkey.random(rng);
        }

        var all_filenames = try ArrayList([]const u8).initCapacity(allocator, slot_list_len + bench_args.n_accounts_multiple);
        defer all_filenames.deinit();
        defer {
            for (all_filenames.items) |filepath| {
                std.fs.cwd().deleteFile(filepath) catch {
                    std.debug.print("failed to delete file: {s}\n", .{filepath});
                };
            }
        }

        if (bench_args.accounts == .ram) {
            const n_accounts_init = bench_args.n_accounts_multiple * bench_args.n_accounts;
            var accounts = try allocator.alloc(Account, (total_n_accounts + n_accounts_init));
            for (0..(total_n_accounts + n_accounts_init)) |i| {
                accounts[i] = try Account.random(allocator, rng, i % 1_000);
            }

            if (n_accounts_init > 0) {
                try accounts_db.putAccountBatch(
                    accounts[total_n_accounts..(total_n_accounts + n_accounts_init)],
                    pubkeys,
                    @as(u64, @intCast(0)),
                );
            }

            var timer = try std.time.Timer.start();
            for (0..slot_list_len) |i| {
                const start_index = i * n_accounts;
                const end_index = start_index + n_accounts;
                try accounts_db.putAccountBatch(
                    accounts[start_index..end_index],
                    pubkeys,
                    @as(u64, @intCast(i)),
                );
            }
            const elapsed = timer.read();
            std.debug.print("WRITE: {d}\n", .{elapsed});
        } else {
            var account_files = try ArrayList(AccountFile).initCapacity(allocator, slot_list_len);
            defer account_files.deinit();

            for (0..(slot_list_len + bench_args.n_accounts_multiple)) |s| {
                var size: usize = 0;
                for (0..total_n_accounts) |i| {
                    const data_len = i % 1_000;
                    size += std.mem.alignForward(
                        usize,
                        AccountInFile.STATIC_SIZE + data_len,
                        @sizeOf(u64),
                    );
                }
                const aligned_size = std.mem.alignForward(usize, size, std.mem.page_size);
                const filepath = try std.fmt.allocPrint(allocator, "test_data/tmp/slot{d}.bin", .{s});

                const length = blk: {
                    var file = try std.fs.cwd().createFile(filepath, .{ .read = true });
                    defer file.close();

                    // resize the file
                    const file_size = (try file.stat()).size;
                    if (file_size < aligned_size) {
                        try file.seekTo(aligned_size - 1);
                        _ = try file.write(&[_]u8{1});
                        try file.seekTo(0);
                    }

                    var memory = try std.posix.mmap(
                        null,
                        aligned_size,
                        std.posix.PROT.READ | std.posix.PROT.WRITE,
                        std.posix.MAP{ .TYPE = .SHARED }, // need it written to the file before it can be used
                        file.handle,
                        0,
                    );

                    var offset: usize = 0;
                    for (0..n_accounts) |i| {
                        const account = try Account.random(allocator, rng, i % 1_000);
                        defer allocator.free(account.data);
                        var pubkey = pubkeys[i % n_accounts];
                        offset += try account.writeToBuf(&pubkey, memory[offset..]);
                    }
                    break :blk offset;
                };

                var account_file = blk: {
                    const file = try std.fs.cwd().openFile(filepath, .{ .mode = .read_write });
                    errdefer file.close();
                    break :blk try AccountFile.init(file, .{ .id = s, .length = length }, s);
                };
                errdefer account_file.deinit();

                if (s < bench_args.n_accounts_multiple) {
                    try accounts_db.putAccountFile(&account_file, n_accounts);
                } else {
                    // to be indexed later (and timed)
                    account_files.appendAssumeCapacity(account_file);
                }
                all_filenames.appendAssumeCapacity(filepath);
            }

            var timer = try std.time.Timer.start();
            for (account_files.items) |*account_file| {
                try accounts_db.putAccountFile(account_file, n_accounts);
            }
            const elapsed = timer.read();

            std.debug.print("WRITE: {d}\n", .{elapsed});
        }

        var timer = try std.time.Timer.start();
        for (0..n_accounts) |i| {
            const pubkey = &pubkeys[i];
            const account = try accounts_db.getAccount(pubkey);
            if (account.data.len != (i % 1_000)) {
                std.debug.panic("account data len dnm {}: {} != {}", .{ i, account.data.len, (i % 1_000) });
            }
        }
        const elapsed = timer.read();
        return elapsed;
    }
};<|MERGE_RESOLUTION|>--- conflicted
+++ resolved
@@ -70,7 +70,7 @@
     delete_account_files: std.AutoArrayHashMap(FileId, void),
     // used for filenames when flushing accounts to disk
     // TODO: do we need this? since flushed slots will be unique
-    largest_file_id: u32 = 0,
+    largest_file_id: FileId = 0,
 
     // used for flushing/cleaning/purging/shrinking
     // TODO: when working on consensus, we'll swap this out
@@ -395,14 +395,9 @@
             // NOTE: this is worse than doing nothing with the disk allocator rn
             refs_ptr.shrinkAndFree(refs_ptr.items.len);
 
-<<<<<<< HEAD
-            const file_id_u32: u32 = @intCast(file_id);
-            file_map.putAssumeCapacityNoClobber(file_id_u32, accounts_file);
-            self.largest_file_id = @max(self.largest_file_id, file_id_u32);
-=======
             const file_id = FileId.fromInt(@intCast(accounts_file_id));
             file_map.putAssumeCapacityNoClobber(file_id, accounts_file);
->>>>>>> 6644936f
+            self.largest_file_id = FileId.max(self.largest_file_id, file_id);
 
             if (print_progress and progress_timer.read() > DB_PROGRESS_UPDATES_NS) {
                 printTimeEstimate(
@@ -1486,18 +1481,9 @@
         defer self.allocator.free(bin_counts);
         @memset(bin_counts, 0);
 
-<<<<<<< HEAD
         const refs_ptr = try self.account_index.allocReferenceBlock(account_file.slot, n_accounts);
         try self.account_index.validateAccountFile(account_file, bin_counts, refs_ptr);
-        try self.file_map.put(@as(u32, @intCast(account_file.id)), account_file.*);
-=======
-        const reference_allocator = self.account_index.reference_allocator;
-        var refs = try ArrayList(AccountRef).initCapacity(reference_allocator, n_accounts);
-
-        try self.account_index.validateAccountFile(account_file, bin_counts, &refs);
-        try self.storage.file_map.put(FileId.fromInt(@intCast(account_file.id)), account_file.*);
-        const refs_ptr = try self.account_index.addMemoryBlock(refs);
->>>>>>> 6644936f
+        try self.file_map.put(FileId.fromInt(@intCast(account_file.id)), account_file.*);
 
         // allocate enough memory here
         var total_accounts: usize = 0;
