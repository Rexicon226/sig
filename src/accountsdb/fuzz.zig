--- conflicted
+++ resolved
@@ -323,13 +323,8 @@
             );
             defer snapshot_fields.deinit(allocator);
 
-<<<<<<< HEAD
             var alt_accounts_db = try AccountsDB.init(allocator, .noop, alternative_snapshot_dir, accounts_db.config, null);
-            defer alt_accounts_db.deinit(true);
-=======
-            var alt_accounts_db = try AccountsDB.init(std.heap.page_allocator, .noop, alternative_snapshot_dir, accounts_db.config, null);
             defer alt_accounts_db.deinit();
->>>>>>> 9ccbaa93
 
             _ = try alt_accounts_db.loadWithDefaults(allocator, &snapshot_fields, 1, true, 1_500);
             const maybe_inc_slot = if (snapshot_files.incremental_snapshot) |inc| inc.slot else null;
