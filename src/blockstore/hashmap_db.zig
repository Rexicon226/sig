const std = @import("std");
const sig = @import("../lib.zig");

const Allocator = std.mem.Allocator;
const DefaultRwLock = std.Thread.RwLock.DefaultRwLock;

const BytesRef = sig.blockstore.database.BytesRef;
const ColumnFamily = sig.blockstore.database.ColumnFamily;
const Database = sig.blockstore.database.Database;
const IteratorDirection = sig.blockstore.database.IteratorDirection;
const Logger = sig.trace.Logger;
const SortedMap = sig.utils.collections.SortedMap;

const find = sig.utils.collections.find;

const serializeAlloc = sig.blockstore.database.serializer.serializeAlloc;
const deserialize = sig.blockstore.database.serializer.deserialize;

<<<<<<< HEAD
    pub const Batch = MapBatch;
    pub const Iterator = MapIterator;

    pub fn open(
=======
pub fn SharedHashMapDB(comptime column_families: []const ColumnFamily) type {
    return struct {
>>>>>>> 9be5d821
        allocator: Allocator,
        maps: []SharedHashMap,
        /// shared lock is required to call locking map methods.
        /// exclusive lock is required to call non-locking map methods.
        transaction_lock: DefaultRwLock = .{},

        const Self = @This();

        pub fn open(
            allocator: Allocator,
            _: Logger,
            _: []const u8,
        ) Allocator.Error!Self {
            var maps = try allocator.alloc(SharedHashMap, column_families.len);
            errdefer {
                for (maps) |*m| m.deinit();
                allocator.free(maps);
            }
            inline for (0..column_families.len) |i| {
                maps[i] = try SharedHashMap.init(allocator);
            }
            return .{ .allocator = allocator, .maps = maps };
        }

        pub fn deinit(self: *Self) void {
            for (self.maps) |*map| {
                map.deinit();
            }
            self.allocator.free(self.maps);
        }

        pub fn put(
            self: *Self,
            comptime cf: ColumnFamily,
            key: cf.Key,
            value: cf.Value,
        ) Allocator.Error!void {
            const key_bytes = try serializeAlloc(self.allocator, key);
            errdefer self.allocator.free(key_bytes);
            const val_bytes = try serializeAlloc(self.allocator, value);
            errdefer self.allocator.free(val_bytes);
            self.transaction_lock.lockShared();
            defer self.transaction_lock.unlockShared();
            return try self.maps[cf.find(column_families)].put(key_bytes, val_bytes);
        }

        pub fn get(
            self: *Self,
            comptime cf: ColumnFamily,
            key: cf.Key,
        ) Allocator.Error!?cf.Value {
            const key_bytes = try serializeAlloc(self.allocator, key);
            defer self.allocator.free(key_bytes);
            const map = &self.maps[cf.find(column_families)];

            self.transaction_lock.lockShared();
            defer self.transaction_lock.unlockShared();
            map.lock.lockShared();
            defer map.lock.unlockShared();

            const val_bytes = map.getPreLocked(key_bytes) orelse return null;

            return try deserialize(cf.Value, self.allocator, val_bytes);
        }

        pub fn getBytes(
            self: *Self,
            comptime cf: ColumnFamily,
            key: cf.Key,
        ) Allocator.Error!?BytesRef {
            const key_bytes = try serializeAlloc(self.allocator, key);
            defer self.allocator.free(key_bytes);
            var map = self.maps[cf.find(column_families)];

            self.transaction_lock.lockShared();
            defer self.transaction_lock.unlockShared();
            map.lock.lockShared();
            defer map.lock.unlockShared();

            const val_bytes = map.getPreLocked(key_bytes) orelse return null;

            const ret = try self.allocator.alloc(u8, val_bytes.len);
            @memcpy(ret, val_bytes);
            return .{
                .allocator = self.allocator,
                .data = ret,
            };
        }

        pub fn delete(
            self: *Self,
            comptime cf: ColumnFamily,
            key: cf.Key,
        ) Allocator.Error!void {
            const key_bytes = try serializeAlloc(self.allocator, key);
            defer self.allocator.free(key_bytes);
            self.transaction_lock.lockShared();
            defer self.transaction_lock.unlockShared();
            _ = self.maps[cf.find(column_families)].delete(self.allocator, key_bytes);
        }

        pub fn writeBatch(self: *Self) error{}!WriteBatch {
            return .{
                .allocator = self.allocator,
                .instructions = .{},
            };
        }

        /// Atomicity may be violated if there is insufficient
        /// memory to complete a PUT.
        pub fn commit(self: *Self, batch: WriteBatch) Allocator.Error!void {
            self.transaction_lock.lock();
            defer self.transaction_lock.unlock();

            for (batch.instructions.items) |ix| {
                switch (ix) {
                    .put => |put_ix| {
                        const cf_index, const key, const value = put_ix;
                        try self.maps[cf_index].put(key, value);
                    },
                    .delete => |delete_ix| {
                        const cf_index, const key = delete_ix;
                        self.maps[cf_index].delete(batch.allocator, key);
                    },
                }
            }
        }
<<<<<<< HEAD
    }

    pub fn iterator(
        self: *Self,
        comptime cf: ColumnFamily,
        cf_index: usize,
        comptime direction: IteratorDirection,
        start: ?cf.Key,
    ) !Iterator(cf, direction) {
        const map = &self.maps[cf_index].map;
        const keys, const values = if (start) |start_| b: {
            const search_bytes = try cf.key().serializeAlloc(self.allocator, start_);
            defer self.allocator.free(search_bytes);
            break :b switch (direction) {
                .forward => map.rangeCustom(.{ .inclusive = search_bytes }, null),
                .reverse => map.rangeCustom(null, .{ .inclusive = search_bytes }),
            };
        } else map.items();
        std.debug.assert(keys.len == values.len);

        return .{
            .allocator = self.allocator,
            .keys = keys,
            .vals = values,
            .cursor = 0,
            .size = keys.len,
        };
    }
};
=======
>>>>>>> 9be5d821

        pub const WriteBatch = struct {
            allocator: Allocator,
            instructions: std.ArrayListUnmanaged(Instruction),

            const Instruction = union(enum) {
                put: struct { usize, []const u8, []const u8 },
                delete: struct { usize, []const u8 },
            };

            fn deinit(self: WriteBatch) void {
                self.instructions.deinit(self.allocator);
            }

            pub fn put(
                self: *WriteBatch,
                comptime cf: ColumnFamily,
                key: cf.Key,
                value: cf.Value,
            ) Allocator.Error!void {
                const k_bytes = try serializeAlloc(self.allocator, key);
                errdefer self.allocator.free(k_bytes);
                const v_bytes = try serializeAlloc(self.allocator, value);
                errdefer self.allocator.free(v_bytes);
                return try self.instructions.append(
                    self.allocator,
                    .{ .put = .{ cf.find(column_families), k_bytes, v_bytes } },
                );
            }

            pub fn delete(
                self: *WriteBatch,
                comptime cf: ColumnFamily,
                key: cf.Key,
            ) Allocator.Error!void {
                const k_bytes = try serializeAlloc(self.allocator, key);
                errdefer self.allocator.free(k_bytes);
                return try self.instructions.append(
                    self.allocator,
                    .{ .delete = .{ cf.find(column_families), k_bytes } },
                );
            }
        };
    };
}

fn MapIterator(
    cf: ColumnFamily,
    direction: IteratorDirection,
) type {
    return struct {
        allocator: Allocator,
        keys: []const []const u8,
        vals: []const []const u8,
        cursor: usize = 0,
        size: usize,

        pub fn nextBytes(self: *@This()) !?struct { cf.Key, []const u8 } {
            const index = try self.nextIndex() orelse return null;
            return .{
                try cf.key().deserialize(cf.Key, self.allocator, self.keys[index]),
                self.vals[index],
            };
        }

        fn nextIndex(self: *@This()) !?usize {
            switch (direction) {
                .forward => if (self.cursor >= self.size) return null,
                .reverse => if (self.cursor == 0) return null else {
                    self.cursor -= 1;
                },
            }
            defer if (direction == .forward) {
                self.cursor += 1;
            };
            return self.cursor;
        }
    };
}

const SharedHashMap = struct {
    allocator: Allocator,
    map: SortedMap([]const u8, []const u8),
    lock: DefaultRwLock = .{},

    const Self = @This();

    fn init(allocator: Allocator) Allocator.Error!Self {
        return .{
            .allocator = allocator,
            .map = SortedMap([]const u8, []const u8).init(allocator),
        };
    }

    pub fn deinit(self: *Self) void {
        const keys, const values = self.map.items();
        for (keys, values) |key, value| {
            self.allocator.free(key);
            self.allocator.free(value);
        }
        self.map.deinit();
    }

    pub fn put(self: *Self, key: []const u8, value: []const u8) Allocator.Error!void {
        self.lock.lock();
        defer self.lock.unlock();
        try self.map.put(key, value);
    }

    /// Only call this while holding the lock
    pub fn getPreLocked(self: *Self, key: []const u8) ?[]const u8 {
        return self.map.get(key) orelse return null;
    }

    pub fn delete(self: *Self, liberator: Allocator, key_: []const u8) void {
        const key, const value = lock: {
            self.lock.lock();
            defer self.lock.unlock();
            const entry = self.map.fetchSwapRemove(key_) orelse return;
            break :lock .{ entry.key, entry.value };
        };
        liberator.free(key);
        liberator.free(value);
    }
};

test "hashmap database" {
    sig.blockstore.database.testDatabase(SharedHashMapDB);
}<|MERGE_RESOLUTION|>--- conflicted
+++ resolved
@@ -16,15 +16,8 @@
 const serializeAlloc = sig.blockstore.database.serializer.serializeAlloc;
 const deserialize = sig.blockstore.database.serializer.deserialize;
 
-<<<<<<< HEAD
-    pub const Batch = MapBatch;
-    pub const Iterator = MapIterator;
-
-    pub fn open(
-=======
 pub fn SharedHashMapDB(comptime column_families: []const ColumnFamily) type {
     return struct {
->>>>>>> 9be5d821
         allocator: Allocator,
         maps: []SharedHashMap,
         /// shared lock is required to call locking map methods.
@@ -152,38 +145,6 @@
                 }
             }
         }
-<<<<<<< HEAD
-    }
-
-    pub fn iterator(
-        self: *Self,
-        comptime cf: ColumnFamily,
-        cf_index: usize,
-        comptime direction: IteratorDirection,
-        start: ?cf.Key,
-    ) !Iterator(cf, direction) {
-        const map = &self.maps[cf_index].map;
-        const keys, const values = if (start) |start_| b: {
-            const search_bytes = try cf.key().serializeAlloc(self.allocator, start_);
-            defer self.allocator.free(search_bytes);
-            break :b switch (direction) {
-                .forward => map.rangeCustom(.{ .inclusive = search_bytes }, null),
-                .reverse => map.rangeCustom(null, .{ .inclusive = search_bytes }),
-            };
-        } else map.items();
-        std.debug.assert(keys.len == values.len);
-
-        return .{
-            .allocator = self.allocator,
-            .keys = keys,
-            .vals = values,
-            .cursor = 0,
-            .size = keys.len,
-        };
-    }
-};
-=======
->>>>>>> 9be5d821
 
         pub const WriteBatch = struct {
             allocator: Allocator,
@@ -227,39 +188,66 @@
                 );
             }
         };
-    };
-}
-
-fn MapIterator(
-    cf: ColumnFamily,
-    direction: IteratorDirection,
-) type {
-    return struct {
-        allocator: Allocator,
-        keys: []const []const u8,
-        vals: []const []const u8,
-        cursor: usize = 0,
-        size: usize,
-
-        pub fn nextBytes(self: *@This()) !?struct { cf.Key, []const u8 } {
-            const index = try self.nextIndex() orelse return null;
+
+        pub fn iterator(
+            self: *Self,
+            comptime cf: ColumnFamily,
+            cf_index: usize,
+            comptime direction: IteratorDirection,
+            start: ?cf.Key,
+        ) !Iterator(cf, direction) {
+            const map = &self.maps[cf_index].map;
+            const keys, const values = if (start) |start_| b: {
+                const search_bytes = try cf.key().serializeAlloc(self.allocator, start_);
+                defer self.allocator.free(search_bytes);
+                break :b switch (direction) {
+                    .forward => map.rangeCustom(.{ .inclusive = search_bytes }, null),
+                    .reverse => map.rangeCustom(null, .{ .inclusive = search_bytes }),
+                };
+            } else map.items();
+            std.debug.assert(keys.len == values.len);
+
             return .{
-                try cf.key().deserialize(cf.Key, self.allocator, self.keys[index]),
-                self.vals[index],
-            };
-        }
-
-        fn nextIndex(self: *@This()) !?usize {
-            switch (direction) {
-                .forward => if (self.cursor >= self.size) return null,
-                .reverse => if (self.cursor == 0) return null else {
-                    self.cursor -= 1;
-                },
-            }
-            defer if (direction == .forward) {
-                self.cursor += 1;
-            };
-            return self.cursor;
+                .allocator = self.allocator,
+                .keys = keys,
+                .vals = values,
+                .cursor = 0,
+                .size = keys.len,
+            };
+        }
+
+        pub fn Iterator(
+            cf: ColumnFamily,
+            direction: IteratorDirection,
+        ) type {
+            return struct {
+                allocator: Allocator,
+                keys: []const []const u8,
+                vals: []const []const u8,
+                cursor: usize = 0,
+                size: usize,
+
+                pub fn nextBytes(self: *@This()) !?struct { cf.Key, []const u8 } {
+                    const index = try self.nextIndex() orelse return null;
+                    return .{
+                        try cf.key().deserialize(cf.Key, self.allocator, self.keys[index]),
+                        self.vals[index],
+                    };
+                }
+
+                fn nextIndex(self: *@This()) !?usize {
+                    switch (direction) {
+                        .forward => if (self.cursor >= self.size) return null,
+                        .reverse => if (self.cursor == 0) return null else {
+                            self.cursor -= 1;
+                        },
+                    }
+                    defer if (direction == .forward) {
+                        self.cursor += 1;
+                    };
+                    return self.cursor;
+                }
+            };
         }
     };
 }
