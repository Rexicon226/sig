--- conflicted
+++ resolved
@@ -2,12 +2,9 @@
 const Sha256 = std.crypto.hash.sha2.Sha256;
 const Allocator = std.mem.Allocator;
 const base58 = @import("base58-zig");
+const CompareOperator = std.math.CompareOperator;
 
-<<<<<<< HEAD
 pub const HASH_SIZE: usize = 32;
-=======
-const CompareOperator = std.math.CompareOperator;
->>>>>>> 69b9a8e8
 
 pub const Hash = struct {
     data: [HASH_SIZE]u8,
@@ -17,7 +14,6 @@
     pub fn default() Self {
         return .{ .data = [_]u8{0} ** HASH_SIZE };
     }
-
     // used in tests
     pub fn random() Self {
         var seed = @as(u64, @intCast(std.time.milliTimestamp()));
@@ -40,11 +36,7 @@
         return hash;
     }
 
-<<<<<<< HEAD
-    pub fn cmp(a: *const Self, b: *const Self) std.math.Order {
-=======
     pub fn cmp(a: *const Self, b: *const Self) CompareOperator {
->>>>>>> 69b9a8e8
         for (0..HASH_SIZE) |i| {
             if (a.data[i] > b.data[i]) {
                 return .gt;
