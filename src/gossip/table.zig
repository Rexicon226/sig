const std = @import("std");
const AutoArrayHashMap = std.AutoArrayHashMap;
const AutoHashMap = std.AutoHashMap;
const bincode = @import("../bincode/bincode.zig");
const _hash = @import("../core/hash.zig");
const Hash = _hash.Hash;
const GossipTableShards = @import("./shards.zig").GossipTableShards;
const _gossip_data = @import("data.zig");
const SignedGossipData = _gossip_data.SignedGossipData;
const GossipData = _gossip_data.GossipData;
const GossipVersionedData = _gossip_data.GossipVersionedData;
const GossipKey = _gossip_data.GossipKey;
const LegacyContactInfo = _gossip_data.LegacyContactInfo;
const ContactInfo = _gossip_data.ContactInfo;
const socket_tag = _gossip_data.socket_tag;
const getWallclockMs = _gossip_data.getWallclockMs;
const Vote = _gossip_data.Vote;

const ThreadPool = @import("../sync/thread_pool.zig").ThreadPool;
const Task = ThreadPool.Task;
const Batch = ThreadPool.Batch;

const Transaction = @import("../core/transaction.zig").Transaction;
const Pubkey = @import("../core/pubkey.zig").Pubkey;
const KeyPair = std.crypto.sign.Ed25519.KeyPair;
const RwLock = std.Thread.RwLock;
const SocketAddr = @import("../net/net.zig").SocketAddr;

const PACKET_DATA_SIZE = @import("../net/packet.zig").PACKET_DATA_SIZE;

pub const UNIQUE_PUBKEY_CAPACITY: usize = 8192;
pub const MAX_TABLE_SIZE: usize = 1_000_000; // TODO: better value for this

pub const TableError = error{
    OldValue,
    DuplicateValue,
};

pub const HashAndTime = struct { hash: Hash, timestamp: u64 };

// indexable HashSet
pub fn AutoArrayHashSet(comptime T: type) type {
    return AutoArrayHashMap(T, void);
}

pub const InsertResults = struct {
    inserted: ?std.ArrayList(usize),
    timeouts: ?std.ArrayList(usize),
    failed: ?std.ArrayList(usize),

    pub fn deinit(self: InsertResults) void {
        if (self.inserted) |inserted| {
            inserted.deinit();
        }
        if (self.timeouts) |timeouts| {
            timeouts.deinit();
        }
        if (self.failed) |failed| {
            failed.deinit();
        }
    }
};

/// https://github.com/solana-labs/solana/blob/e0203f22dc83cb792fa97f91dbe6e924cbd08af1/gossip/src/crds.rs#L68
/// Cluster Replicated Data Store: stores gossip data
/// the self.store uses an AutoArrayHashMap which is a HashMap that also allows for
/// indexing values (value = arrayhashmap[0]). This allows us to insert data
/// into the store and track the indexs of different types for
/// retrieval. We use the 'cursor' value to track what index is the head of the
/// store.
/// Other functions include getters with a cursor
/// (`get_votes_with_cursor`) which allows you to retrieve values which are
/// past a certain cursor index. A listener would use their own cursor to
/// retrieve new values inserted in the store.
/// insertion of values is all based on the GossipData type -- when duplicates
/// are found, the entry with the largest wallclock time (newest) is stored.
pub const GossipTable = struct {
    store: AutoArrayHashMap(GossipKey, GossipVersionedData),

    // special types tracked with their index
    contact_infos: AutoArrayHashSet(usize),
    votes: AutoArrayHashMap(usize, usize),
    epoch_slots: AutoArrayHashMap(usize, usize),
    duplicate_shreds: AutoArrayHashMap(usize, usize),
    shred_versions: AutoHashMap(Pubkey, u16),

    /// Stores a converted ContactInfo for every LegacyContactInfo in the store.
    /// This reduces compute and memory allocations vs converting when needed.
    converted_contact_infos: AutoArrayHashMap(Pubkey, ContactInfo),

    // tracking for cursor to index
    entries: AutoArrayHashMap(u64, usize),

    // Indices of all gossip values associated with a node/pubkey.
    pubkey_to_values: AutoArrayHashMap(Pubkey, AutoArrayHashSet(usize)),

    // used to build pull responses efficiently
    shards: GossipTableShards,

    // used when sending pull requests
    purged: HashTimeQueue,

    // head of the store
    cursor: usize = 0,

    allocator: std.mem.Allocator,
    thread_pool: *ThreadPool,

    const Self = @This();

    pub fn init(allocator: std.mem.Allocator, thread_pool: *ThreadPool) !Self {
        return Self{
            .store = AutoArrayHashMap(GossipKey, GossipVersionedData).init(allocator),
            .contact_infos = AutoArrayHashSet(usize).init(allocator),
            .shred_versions = AutoHashMap(Pubkey, u16).init(allocator),
            .votes = AutoArrayHashMap(usize, usize).init(allocator),
            .epoch_slots = AutoArrayHashMap(usize, usize).init(allocator),
            .duplicate_shreds = AutoArrayHashMap(usize, usize).init(allocator),
            .converted_contact_infos = AutoArrayHashMap(Pubkey, ContactInfo).init(allocator),
            .entries = AutoArrayHashMap(u64, usize).init(allocator),
            .pubkey_to_values = AutoArrayHashMap(Pubkey, AutoArrayHashSet(usize)).init(allocator),
            .shards = try GossipTableShards.init(allocator),
            .purged = HashTimeQueue.init(allocator),
            .allocator = allocator,
            .thread_pool = thread_pool,
        };
    }

    pub fn deinit(self: *Self) void {
        self.contact_infos.deinit();
        self.shred_versions.deinit();
        self.votes.deinit();
        self.epoch_slots.deinit();
        self.duplicate_shreds.deinit();
        self.entries.deinit();
        self.shards.deinit();
        self.purged.deinit();

        var iter = self.pubkey_to_values.iterator();
        while (iter.next()) |entry| {
            entry.value_ptr.deinit();
        }
        self.pubkey_to_values.deinit();

        var citer = self.converted_contact_infos.iterator();
        while (citer.next()) |entry| {
            entry.value_ptr.deinit();
        }
        self.converted_contact_infos.deinit();

        var store_iter = self.store.iterator();
        while (store_iter.next()) |entry| {
            bincode.free(self.allocator, entry.value_ptr.value.data);
        }
        self.store.deinit();
    }

    pub fn insert(self: *Self, value: SignedGossipData, now: u64) !void {
        if (self.store.count() >= MAX_TABLE_SIZE) {
            return error.GossipTableFull;
        }

        var buf: [PACKET_DATA_SIZE]u8 = undefined;
        const bytes = try bincode.writeToSlice(&buf, value, bincode.Params.standard);
        const value_hash = Hash.generateSha256Hash(bytes);
        const versioned_value = GossipVersionedData{
            .value = value,
            .value_hash = value_hash,
            .timestamp_on_insertion = now,
            .cursor_on_insertion = self.cursor,
        };

        const label = value.label();
        var result = try self.store.getOrPut(label);
        const entry_index = result.index;
        const origin = value.id();

        // entry doesnt exist
        if (!result.found_existing) {
            switch (value.data) {
                .ContactInfo => |*info| {
                    try self.contact_infos.put(entry_index, {});
                    try self.shred_versions.put(info.pubkey, info.shred_version);
                },
                .LegacyContactInfo => |*info| {
                    try self.contact_infos.put(entry_index, {});
                    try self.shred_versions.put(info.id, info.shred_version);
                    const contact_info = try info.toContactInfo(self.allocator);
                    try self.converted_contact_infos.put(info.id, contact_info);
                },
                .Vote => {
                    try self.votes.put(self.cursor, entry_index);
                },
                .EpochSlots => {
                    try self.epoch_slots.put(self.cursor, entry_index);
                },
                .DuplicateShred => {
                    try self.duplicate_shreds.put(self.cursor, entry_index);
                },
                else => {},
            }

            try self.shards.insert(entry_index, &versioned_value.value_hash);

            try self.entries.put(self.cursor, entry_index);

            const maybe_node_entry = self.pubkey_to_values.getEntry(origin);
            if (maybe_node_entry) |node_entry| {
                try node_entry.value_ptr.put(entry_index, {});
            } else {
                var indexs = AutoArrayHashSet(usize).init(self.allocator);
                try indexs.put(entry_index, {});
                try self.pubkey_to_values.put(origin, indexs);
            }

            result.value_ptr.* = versioned_value;

            self.cursor += 1;

            // should overwrite existing entry
        } else if (versioned_value.overwrites(result.value_ptr)) {
            const old_entry = result.value_ptr.*;

            switch (value.data) {
                .ContactInfo => |*info| {
                    try self.shred_versions.put(info.pubkey, info.shred_version);
                },
                .LegacyContactInfo => |*info| {
                    try self.shred_versions.put(info.id, info.shred_version);
                    const contact_info = try info.toContactInfo(self.allocator);
                    var old_info = try self.converted_contact_infos.fetchPut(info.id, contact_info);
                    old_info.?.value.deinit();
                },
                .Vote => {
                    var did_remove = self.votes.swapRemove(old_entry.cursor_on_insertion);
                    std.debug.assert(did_remove);
                    try self.votes.put(self.cursor, entry_index);
                },
                .EpochSlots => {
                    var did_remove = self.epoch_slots.swapRemove(old_entry.cursor_on_insertion);
                    std.debug.assert(did_remove);
                    try self.epoch_slots.put(self.cursor, entry_index);
                },
                .DuplicateShred => {
                    var did_remove = self.duplicate_shreds.swapRemove(old_entry.cursor_on_insertion);
                    std.debug.assert(did_remove);
                    try self.duplicate_shreds.put(self.cursor, entry_index);
                },
                else => {},
            }

            // remove and insert to make sure the shard ordering is oldest-to-newest
            // NOTE: do we need the ordering to be oldest-to-newest?
            self.shards.remove(entry_index, &old_entry.value_hash);
            try self.shards.insert(entry_index, &versioned_value.value_hash);

            const did_remove = self.entries.swapRemove(old_entry.cursor_on_insertion);
            std.debug.assert(did_remove);
            try self.entries.put(self.cursor, entry_index);

            // As long as the pubkey does not change, self.records
            // does not need to be updated.
            std.debug.assert(old_entry.value.id().equals(&origin));

            try self.purged.insert(old_entry.value_hash, now);

            result.value_ptr.* = versioned_value;

            self.cursor += 1;

            // do nothing
        } else {
            const old_entry = result.value_ptr.*;

            if (old_entry.value_hash.cmp(&versioned_value.value_hash) != .eq) {
                // if hash isnt the same and override() is false then msg is old
                try self.purged.insert(old_entry.value_hash, now);
                return TableError.OldValue;
            } else {
                // hash is the same then its a duplicate
                return TableError.DuplicateValue;
            }
        }
    }

    pub fn insertValues(
        self: *Self,
        values: []SignedGossipData,
        timeout: u64,
        comptime record_inserts: bool,
        comptime record_timeouts: bool,
    ) error{OutOfMemory}!InsertResults {
        var now = getWallclockMs();

        // TODO: change to record duplicate and old values seperately + handle when
        // gossip table is full
        var failed_indexs = std.ArrayList(usize).init(self.allocator);
        var inserted_indexs = std.ArrayList(usize).init(self.allocator);
        var timeout_indexs = std.ArrayList(usize).init(self.allocator);

        for (values, 0..) |value, index| {
            const value_time = value.wallclock();
            const is_too_new = value_time > now +| timeout;
            const is_too_old = value_time < now -| timeout;
            if (is_too_new or is_too_old) {
                if (record_timeouts) {
                    try timeout_indexs.append(index);
                }
                continue;
            }

            self.insert(value, now) catch {
                try failed_indexs.append(index);
                continue;
            };

            if (record_inserts) {
                try inserted_indexs.append(index);
            }
        }

        return InsertResults{
            .inserted = if (record_inserts) inserted_indexs else null,
            .timeouts = if (record_timeouts) timeout_indexs else null,
            .failed = failed_indexs,
        };
    }

    /// Like insertValues, but it minimizes the number of memory allocations.
    ///
    /// This is optimized to minimize the number of times that allocations occur.
    /// It is *not* optimized to minimize overall memory usage.
    ///
    /// It accepts an arraylist of failures instead of returning an InsertResults, so it
    /// can reuse the arraylist from a previous execution rather than allocating a new one.
    ///
    /// For simplicity and performance, only tracks failures without `inserted` and `timeouts`,
    pub fn insertValuesMinAllocs(
        self: *Self,
        values: []SignedGossipData,
        timeout: u64,
        failed_indexes: *std.ArrayList(usize),
    ) error{OutOfMemory}!void {
        var now = getWallclockMs();

        failed_indexes.clearRetainingCapacity();
        try failed_indexes.ensureTotalCapacity(values.len);

        for (values, 0..) |value, index| {
            const value_time = value.wallclock();
            const is_too_new = value_time > now +| timeout;
            const is_too_old = value_time < now -| timeout;
            if (is_too_new or is_too_old) {
                continue;
            }

            self.insert(value, now) catch {
                failed_indexes.appendAssumeCapacity(index);
                continue;
            };
        }
    }

    pub fn len(self: *const Self) usize {
        return self.store.count();
    }

    pub fn updateRecordTimestamp(self: *Self, pubkey: Pubkey, now: u64) void {
        var updated_contact_info = false;
        const labels = .{
            GossipKey{ .ContactInfo = pubkey },
            GossipKey{ .LegacyContactInfo = pubkey },
        };
        // It suffices to only overwrite the origin's timestamp since that is
        // used when purging old values.
        inline for (labels) |contact_info_label| {
            if (self.store.getEntry(contact_info_label)) |entry| {
                entry.value_ptr.timestamp_on_insertion = now;
                updated_contact_info = true;
            }
        }
        if (updated_contact_info) return;
        // If the origin does not exist in the
        // table, fallback to exhaustive update on all associated records.
        if (self.pubkey_to_values.getEntry(pubkey)) |entry| {
            const pubkey_indexs = entry.value_ptr;
            for (pubkey_indexs.keys()) |index| {
                const value = &self.store.values()[index];
                value.timestamp_on_insertion = now;
            }
        }
    }

    // ** getter functions **
    pub fn get(self: *const Self, label: GossipKey) ?GossipVersionedData {
        return self.store.get(label);
    }

    /// Since a node may be represented with ContactInfo or LegacyContactInfo,
    /// this function checks for both, and efficiently returns the data as
    /// ContactInfo, regardless of how it was received.
    pub fn getContactInfo(self: *const Self, pubkey: Pubkey) ?ContactInfo {
        const label = GossipKey{ .ContactInfo = pubkey };
        if (self.store.get(label)) |v| {
            return v.value.data.ContactInfo;
        } else {
            return self.converted_contact_infos.get(pubkey);
        }
    }

    pub fn genericGetWithCursor(
        hashmap: anytype,
        store: AutoArrayHashMap(GossipKey, GossipVersionedData),
        buf: []GossipVersionedData,
        caller_cursor: *usize,
    ) []GossipVersionedData {
        const cursor_indexs = hashmap.keys();
        const store_values = store.values();

        var index: usize = 0;
        for (cursor_indexs) |cursor_index| {
            if (cursor_index < caller_cursor.*) {
                continue;
            }

            const entry_index = hashmap.get(cursor_index).?;
            var entry = store_values[entry_index];
            buf[index] = entry;
            index += 1;

            if (index == buf.len) {
                break;
            }
        }
        // move up the caller_cursor
        caller_cursor.* += index;
        return buf[0..index];
    }

    pub fn getEntriesWithCursor(
        self: *const Self,
        buf: []GossipVersionedData,
        caller_cursor: *usize,
    ) []GossipVersionedData {
        return genericGetWithCursor(
            self.entries,
            self.store,
            buf,
            caller_cursor,
        );
    }

    pub fn getVotesWithCursor(
        self: *Self,
        buf: []GossipVersionedData,
        caller_cursor: *usize,
    ) ![]GossipVersionedData {
        return genericGetWithCursor(
            self.votes,
            self.store,
            buf,
            caller_cursor,
        );
    }

    pub fn getEpochSlotsWithCursor(
        self: *Self,
        buf: []GossipVersionedData,
        caller_cursor: *usize,
    ) ![]GossipVersionedData {
        return genericGetWithCursor(
            self.epoch_slots,
            self.store,
            buf,
            caller_cursor,
        );
    }

    pub fn getDuplicateShredsWithCursor(
        self: *Self,
        buf: []GossipVersionedData,
        caller_cursor: *usize,
    ) ![]GossipVersionedData {
        return genericGetWithCursor(
            self.duplicate_shreds,
            self.store,
            buf,
            caller_cursor,
        );
    }

    /// Returns a slice of contact infos that are no older than minimum_insertion_timestamp.
    /// You must provide a buffer to fill with the contact infos. If you want all contact
    /// infos, the buffer should be at least `self.contact_infos.count()` in size.
    pub fn getContactInfos(
        self: *const Self,
        buf: []ContactInfo,
        minimum_insertion_timestamp: u64,
    ) []ContactInfo {
<<<<<<< HEAD
        var infos = self.contactInfoIterator(minimum_insertion_timestamp);
        var i: usize = 0;
        while (infos.next()) |info| {
            if (i >= buf.len) break;
            buf[i] = info.*;
            i += 1;
        }
        return buf[0..i];
    }

    /// Similar to getContactInfos, but returns an iterator instead
    /// of a slice. This allows you to avoid an allocation and avoid
    /// copying every value.
    pub fn contactInfoIterator(
        self: *const Self,
        minimum_insertion_timestamp: u64,
    ) ContactInfoIterator {
        return .{
            .values = self.store.values(),
            .converted_contact_infos = &self.converted_contact_infos,
            .indices = self.contact_infos.iterator().keys,
            .count = self.contact_infos.count(),
            .minimum_insertion_timestamp = minimum_insertion_timestamp,
        };
=======
        const store_values = self.store.values();
        const contact_indexs = self.contact_infos.iterator().keys;

        var tgt_idx: usize = 0;
        for (0..self.contact_infos.count()) |src_idx| {
            if (tgt_idx >= buf.len) break;
            const index = contact_indexs[src_idx];
            const entry = store_values[index];
            if (entry.timestamp_on_insertion >= minimum_insertion_timestamp) {
                const contact_info = switch (entry.value.data) {
                    .LegacyContactInfo => |lci| self.converted_contact_infos.get(lci.id) orelse unreachable,
                    .ContactInfo => |ci| ci,
                    else => unreachable,
                };
                buf[tgt_idx] = contact_info;
                tgt_idx += 1;
            }
        }
        return buf[0..tgt_idx];
>>>>>>> d264b13d
    }

    pub const ContactInfoIterator = struct {
        values: []const GossipVersionedData,
        converted_contact_infos: *const AutoArrayHashMap(Pubkey, ContactInfo),
        indices: [*]usize,
        count: usize,
        minimum_insertion_timestamp: u64,
        index_cursor: usize = 0,

        pub fn next(self: *@This()) ?*const ContactInfo {
            while (self.index_cursor < self.count) {
                const index = self.indices[self.index_cursor];
                self.index_cursor += 1;
                const value = &self.values[index];
                if (value.timestamp_on_insertion >= self.minimum_insertion_timestamp) {
                    return switch (value.value.data) {
                        .LegacyContactInfo => |*lci| self.converted_contact_infos.getPtr(lci.id) orelse unreachable,
                        .ContactInfo => |*ci| ci,
                        else => unreachable,
                    };
                }
            }
            return null;
        }
    };

    // ** shard getter fcns **
    pub fn getBitmaskMatches(
        self: *const Self,
        alloc: std.mem.Allocator,
        mask: u64,
        mask_bits: u64,
    ) error{OutOfMemory}!std.ArrayList(usize) {
        const indexs = try self.shards.find(alloc, mask, @intCast(mask_bits));
        return indexs;
    }

    // ** helper functions **
    pub fn checkMatchingShredVersion(self: *const Self, pubkey: Pubkey, expected_shred_version: u16) bool {
        if (self.shred_versions.get(pubkey)) |pubkey_shred_version| {
            if (pubkey_shred_version == expected_shred_version) {
                return true;
            }
        }
        return false;
    }

    /// ** triming values in the GossipTable **
    ///
    /// This frees the memory for any pointers in the GossipData.
    /// Be sure that this GossipData is not being used anywhere else when calling this.
    ///
    /// This method is not safe because neither GossipTable nor SignedGossipData
    /// provide any guarantees that the SignedGossipData being removed is not
    /// also being accessed somewhere else in the code after this is called.
    /// Since this frees the SignedGossipData, any accesses of the SignedGossipData
    /// after this function is called will result in a segfault.
    ///
    /// TODO: implement a safer approach to avoid dangling pointers, such as:
    ///  - removal buffer that is populated here and freed later
    ///  - reference counting for all gossip values
    pub fn remove(self: *Self, label: GossipKey) error{ LabelNotFound, OutOfMemory }!void {
        const now = getWallclockMs();

        const maybe_entry = self.store.getEntry(label);
        if (maybe_entry == null) return error.LabelNotFound;

        const entry = maybe_entry.?;
        const versioned_value = entry.value_ptr;
        const entry_index = self.entries.get(versioned_value.cursor_on_insertion).?;
        const hash = versioned_value.value_hash;
        const origin = versioned_value.value.id();

        const entry_indexs = self.pubkey_to_values.getEntry(origin).?.value_ptr;
        {
            var did_remove = entry_indexs.swapRemove(entry_index);
            std.debug.assert(did_remove);
        }

        // no more values associated with the pubkey
        if (entry_indexs.count() == 0) {
            {
                entry_indexs.deinit();
                var did_remove = self.pubkey_to_values.swapRemove(origin);
                std.debug.assert(did_remove);
            }

            if (self.shred_versions.contains(origin)) {
                const did_remove = self.shred_versions.remove(origin);
                std.debug.assert(did_remove);
            }
        }

        try self.purged.insert(hash, now);
        self.shards.remove(entry_index, &hash);

        switch (versioned_value.value.data) {
            .ContactInfo => {
                var did_remove = self.contact_infos.swapRemove(entry_index);
                std.debug.assert(did_remove);
            },
            .LegacyContactInfo => |lci| {
                var did_remove = self.contact_infos.swapRemove(entry_index);
                std.debug.assert(did_remove);
                var contact_info = self.converted_contact_infos.fetchSwapRemove(lci.id).?.value;
                contact_info.deinit();
            },
            .Vote => {
                var did_remove = self.votes.swapRemove(versioned_value.cursor_on_insertion);
                std.debug.assert(did_remove);
            },
            .EpochSlots => {
                var did_remove = self.epoch_slots.swapRemove(versioned_value.cursor_on_insertion);
                std.debug.assert(did_remove);
            },
            .DuplicateShred => {
                var did_remove = self.duplicate_shreds.swapRemove(versioned_value.cursor_on_insertion);
                std.debug.assert(did_remove);
            },
            else => {},
        }

        {
            var did_remove = self.entries.swapRemove(versioned_value.cursor_on_insertion);
            std.debug.assert(did_remove);
        }
        {
            const did_remove = self.store.swapRemove(label);
            std.debug.assert(did_remove);
        }

        // account for the swap with the last element
        const table_len = self.len();
        // if (index == table_len) then it was already the last
        // element so we dont need to do anything
        if (entry_index < table_len) {
            const new_index_value = self.store.iterator().values[entry_index];
            const new_index_cursor = new_index_value.cursor_on_insertion;
            const new_index_origin = new_index_value.value.id();

            // update shards
            self.shards.remove(table_len, &new_index_value.value_hash);
            // wont fail because we just removed a value in line above
            self.shards.insert(entry_index, &new_index_value.value_hash) catch unreachable;

            // these also should not fail since there are no allocations - just changing the value
            switch (versioned_value.value.data) {
                .ContactInfo => {
                    var did_remove = self.contact_infos.swapRemove(table_len);
                    std.debug.assert(did_remove);
                    self.contact_infos.put(entry_index, {}) catch unreachable;
                },
                .LegacyContactInfo => {
                    var did_remove = self.contact_infos.swapRemove(table_len);
                    std.debug.assert(did_remove);
                    self.contact_infos.put(entry_index, {}) catch unreachable;
                },
                .Vote => {
                    self.votes.put(new_index_cursor, entry_index) catch unreachable;
                },
                .EpochSlots => {
                    self.epoch_slots.put(new_index_cursor, entry_index) catch unreachable;
                },
                .DuplicateShred => {
                    self.duplicate_shreds.put(new_index_cursor, entry_index) catch unreachable;
                },
                else => {},
            }
            self.entries.put(new_index_cursor, entry_index) catch unreachable;

            const new_entry_indexs = self.pubkey_to_values.getEntry(new_index_origin).?.value_ptr;
            var did_remove = new_entry_indexs.swapRemove(table_len);
            std.debug.assert(did_remove);
            new_entry_indexs.put(entry_index, {}) catch unreachable;
        }
        bincode.free(self.allocator, versioned_value.value.data);
    }

    pub fn shouldTrim(self: *const Self, max_pubkey_capacity: usize) bool {
        const n_pubkeys = self.pubkey_to_values.count();
        // 90% close to capacity
        const should_trim = 10 * n_pubkeys > 11 * max_pubkey_capacity;
        return should_trim;
    }

    pub fn attemptTrim(self: *Self, max_pubkey_capacity: usize) error{OutOfMemory}!void {
        if (!self.shouldTrim(max_pubkey_capacity)) return;

        const n_pubkeys = self.pubkey_to_values.count();
        const drop_size = n_pubkeys -| max_pubkey_capacity;
        // TODO: drop based on stake weight
        const drop_pubkeys = self.pubkey_to_values.keys()[0..drop_size];
        const labels = self.store.keys();

        // allocate here so SwapRemove doesnt mess with us
        var labels_to_remove = std.ArrayList(GossipKey).init(self.allocator);
        defer labels_to_remove.deinit();

        for (drop_pubkeys) |pubkey| {
            // remove all entries associated with the pubkey
            const entry_indexs = self.pubkey_to_values.getEntry(pubkey).?.value_ptr;
            const count = entry_indexs.count();
            for (entry_indexs.keys()[0..count]) |entry_index| {
                try labels_to_remove.append(labels[entry_index]);
            }
        }

        for (labels_to_remove.items) |label| {
            self.remove(label) catch unreachable;
        }
    }

    pub fn removeOldLabels(
        self: *Self,
        now: u64,
        timeout: u64,
    ) error{OutOfMemory}!void {
        const old_labels = try self.getOldLabels(now, timeout);
        defer old_labels.deinit();

        for (old_labels.items) |old_label| {
            // unreachable: label should always exist in store
            self.remove(old_label) catch unreachable;
        }
    }

    const GetOldLabelsTask = struct {
        // context
        key: Pubkey,
        table: *const GossipTable,
        cutoff_timestamp: u64,
        old_labels: std.ArrayList(GossipKey),

        // standard
        task: Task = .{ .callback = callback },
        done: std.atomic.Atomic(bool) = std.atomic.Atomic(bool).init(false),

        pub fn deinit(self: *GetOldLabelsTask) void {
            self.old_labels.deinit();
        }

        pub fn callback(task: *Task) void {
            var self = @fieldParentPtr(@This(), "task", task);
            defer self.done.store(true, std.atomic.Ordering.Release);

            // get assocaited entries
            const entry = self.table.pubkey_to_values.getEntry(self.key).?;

            // if contact info is up to date then we dont need to check the values
            const pubkey = entry.key_ptr;
            const labels = .{
                GossipKey{ .LegacyContactInfo = pubkey.* },
                GossipKey{ .ContactInfo = pubkey.* },
            };
            inline for (labels) |label| {
                if (self.table.get(label)) |*contact_info| {
                    const value_timestamp = @min(
                        contact_info.value.wallclock(),
                        contact_info.timestamp_on_insertion,
                    );
                    if (value_timestamp > self.cutoff_timestamp) {
                        return;
                    }
                }
            }

            // otherwise we iterate over the values
            var entry_indexs = entry.value_ptr;
            const count = entry_indexs.count();

            for (entry_indexs.iterator().keys[0..count]) |entry_index| {
                const versioned_value = self.table.store.values()[entry_index];
                const value_timestamp = @min(
                    versioned_value.value.wallclock(),
                    versioned_value.timestamp_on_insertion,
                );
                if (value_timestamp <= self.cutoff_timestamp) {
                    self.old_labels.append(versioned_value.value.label()) catch unreachable;
                }
            }
        }
    };

    pub fn getOldLabels(
        self: *Self,
        now: u64,
        timeout: u64,
    ) error{OutOfMemory}!std.ArrayList(GossipKey) {
        const cutoff_timestamp = now -| timeout;
        const n_pubkeys = self.pubkey_to_values.count();

        var tasks = try self.allocator.alloc(GetOldLabelsTask, n_pubkeys);
        defer {
            for (tasks) |*task| task.deinit();
            self.allocator.free(tasks);
        }

        // run this loop in parallel
        for (self.pubkey_to_values.keys()[0..n_pubkeys], 0..) |key, i| {
            var old_labels = std.ArrayList(GossipKey).init(self.allocator);
            tasks[i] = GetOldLabelsTask{
                .key = key,
                .table = self,
                .cutoff_timestamp = cutoff_timestamp,
                .old_labels = old_labels,
            };

            // run it
            const batch = Batch.from(&tasks[i].task);
            self.thread_pool.schedule(batch);
        }

        // wait for them to be done to release the lock
        var output_length: u64 = 0;
        for (tasks) |*task| {
            while (!task.done.load(std.atomic.Ordering.Acquire)) {
                // wait
            }
            output_length += task.old_labels.items.len;
        }

        // move labels to one big array
        var output = try std.ArrayList(GossipKey).initCapacity(self.allocator, output_length);
        for (tasks) |*task| {
            output.appendSliceAssumeCapacity(task.old_labels.items);
        }

        return output;
    }

    pub fn getOwnedContactInfoByGossipAddr(
        self: *const Self,
        gossip_addr: SocketAddr,
    ) !?ContactInfo {
        var contact_indexs = self.contact_infos.keys();
        for (contact_indexs) |index| {
            const entry: GossipVersionedData = self.store.values()[index];
            switch (entry.value.data) {
                .ContactInfo => |ci| if (ci.getSocket(socket_tag.GOSSIP)) |addr| {
                    if (addr.eql(&gossip_addr)) return try ci.clone();
                },
                .LegacyContactInfo => |lci| if (lci.gossip.eql(&gossip_addr)) {
                    return try lci.toContactInfo(self.allocator);
                },
                else => continue,
            }
        }
        return null;
    }
};

pub const HashTimeQueue = struct {
    // TODO: benchmark other structs?
    queue: std.ArrayList(HashAndTime),
    allocator: std.mem.Allocator,

    const Self = @This();

    pub fn init(allocator: std.mem.Allocator) Self {
        return Self{
            .queue = std.ArrayList(HashAndTime).init(allocator),
            .allocator = allocator,
        };
    }

    pub fn deinit(self: *Self) void {
        self.queue.deinit();
    }

    pub fn len(self: *const Self) usize {
        return self.queue.items.len;
    }

    pub fn insert(self: *Self, v: Hash, now: u64) error{OutOfMemory}!void {
        var hat = HashAndTime{
            .hash = v,
            .timestamp = now,
        };
        try self.queue.append(hat);
    }

    pub fn trim(self: *Self, oldest_timestamp: u64) error{OutOfMemory}!void {
        var i: usize = 0;
        const length = self.len();
        while (i < length) {
            const data_timestamp = self.queue.items[i].timestamp;
            if (data_timestamp >= oldest_timestamp) {
                break;
            }
            i += 1;
        }

        // remove values up to i
        if (i > 0) {
            var new_queue = try std.ArrayList(HashAndTime).initCapacity(self.allocator, length - i);
            new_queue.appendSliceAssumeCapacity(self.queue.items[i..length]);

            self.queue.deinit();
            self.queue = new_queue;
        }
    }

    pub fn getValues(self: *const Self) error{OutOfMemory}!std.ArrayList(Hash) {
        var hashes = try std.ArrayList(Hash).initCapacity(self.allocator, self.len());
        for (self.queue.items) |data| {
            hashes.appendAssumeCapacity(data.hash);
        }
        return hashes;
    }
};

test "gossip.table: remove old values" {
    const keypair = try KeyPair.create([_]u8{1} ** 32);

    var seed: u64 = @intCast(std.time.milliTimestamp());
    var rng = std.rand.DefaultPrng.init(seed);

    var tp = ThreadPool.init(.{});
    var table = try GossipTable.init(std.testing.allocator, &tp);
    defer table.deinit();

    for (0..5) |_| {
        const value = try SignedGossipData.initSigned(
            GossipData.random(rng.random()),
            &keypair,
        );
        // TS = 100
        try table.insert(value, 100);
    }
    try std.testing.expect(table.len() == 5);

    // cutoff = 150
    const values = try table.getOldLabels(200, 50);
    defer values.deinit();
    // remove all values
    for (values.items) |value| {
        try table.remove(value);
    }

    try std.testing.expectEqual(table.len(), 0);
}

test "gossip.table: insert and remove value" {
    const keypair = try KeyPair.create([_]u8{1} ** 32);

    var seed: u64 = @intCast(std.time.milliTimestamp());
    var rng = std.rand.DefaultPrng.init(seed);

    var tp = ThreadPool.init(.{});
    var table = try GossipTable.init(std.testing.allocator, &tp);
    defer table.deinit();

    const value = try SignedGossipData.initSigned(
        GossipData.randomFromIndex(rng.random(), 0),
        &keypair,
    );
    try table.insert(value, 100);

    const label = value.label();
    try table.remove(label);
}

test "gossip.table: trim pruned values" {
    const keypair = try KeyPair.create([_]u8{1} ** 32);

    var seed: u64 = @intCast(std.time.milliTimestamp());
    var rng = std.rand.DefaultPrng.init(seed);

    var tp = ThreadPool.init(.{});
    var table = try GossipTable.init(std.testing.allocator, &tp);
    defer table.deinit();

    const N_VALUES = 10;
    const N_TRIM_VALUES = 5;

    var values = std.ArrayList(SignedGossipData).init(std.testing.allocator);
    defer values.deinit();

    for (0..N_VALUES) |_| {
        const value = try SignedGossipData.initSigned(
            GossipData.random(rng.random()),
            &keypair,
        );
        try table.insert(value, 100);
        try values.append(value);
    }
    try std.testing.expectEqual(table.len(), N_VALUES);
    try std.testing.expectEqual(table.purged.len(), 0);
    try std.testing.expectEqual(table.pubkey_to_values.count(), N_VALUES);

    for (0..values.items.len) |i| {
        const origin = values.items[i].id();
        _ = table.pubkey_to_values.get(origin).?;
    }

    try table.attemptTrim(N_TRIM_VALUES);

    try std.testing.expectEqual(table.len(), N_VALUES - N_TRIM_VALUES);
    try std.testing.expectEqual(table.pubkey_to_values.count(), N_VALUES - N_TRIM_VALUES);
    try std.testing.expectEqual(table.purged.len(), N_TRIM_VALUES);

    try table.attemptTrim(0);
    try std.testing.expectEqual(table.len(), 0);
}

test "gossip.HashTimeQueue: insert multiple values" {
    var htq = HashTimeQueue.init(std.testing.allocator);
    defer htq.deinit();

    try htq.insert(Hash.random(), 100);
    try htq.insert(Hash.random(), 102);
    try htq.insert(Hash.random(), 103);

    try htq.trim(102);
    try std.testing.expect(htq.len() == 2);

    try htq.insert(Hash.random(), 101);
    try htq.insert(Hash.random(), 120);
    try std.testing.expect(htq.len() == 4);

    try htq.trim(150);
    try std.testing.expect(htq.len() == 0);
}

test "gossip.HashTimeQueue: trim pruned values" {
    const keypair = try KeyPair.create([_]u8{1} ** 32);

    var seed: u64 = @intCast(std.time.milliTimestamp());
    var rand = std.rand.DefaultPrng.init(seed);
    const rng = rand.random();
    var data = GossipData{
        .LegacyContactInfo = LegacyContactInfo.random(rng),
    };
    var value = try SignedGossipData.initSigned(data, &keypair);

    var tp = ThreadPool.init(.{});
    var table = try GossipTable.init(std.testing.allocator, &tp);
    defer table.deinit();

    // timestamp = 100
    try table.insert(value, 100);

    // should lead to prev being pruned
    var new_data = GossipData{
        .LegacyContactInfo = LegacyContactInfo.random(rng),
    };
    new_data.LegacyContactInfo.id = data.LegacyContactInfo.id;
    // older wallclock
    new_data.LegacyContactInfo.wallclock += data.LegacyContactInfo.wallclock;
    value = try SignedGossipData.initSigned(new_data, &keypair);
    try table.insert(value, 120);

    try std.testing.expectEqual(table.purged.len(), 1);

    // its timestamp should be 120 so, 130 = clear pruned values
    try table.purged.trim(130);

    try std.testing.expectEqual(table.purged.len(), 0);
}

test "gossip.table: insert and get" {
    const keypair = try KeyPair.create([_]u8{1} ** 32);

    var seed: u64 = @intCast(std.time.milliTimestamp());
    var rand = std.rand.DefaultPrng.init(seed);
    const rng = rand.random();
    var value = try SignedGossipData.random(rng, &keypair);

    var tp = ThreadPool.init(.{});
    var table = try GossipTable.init(std.testing.allocator, &tp);
    defer table.deinit();

    try table.insert(value, 0);

    const label = value.label();
    const x = table.get(label).?;
    _ = x;
}

test "gossip.table: insert and get votes" {
    var kp_bytes = [_]u8{1} ** 32;
    const kp = try KeyPair.create(kp_bytes);
    const pk = kp.public_key;
    var id = Pubkey.fromPublicKey(&pk, true);

    var vote = Vote{ .from = id, .transaction = Transaction.default(), .wallclock = 10 };
    var gossip_value = try SignedGossipData.initSigned(GossipData{
        .Vote = .{ 0, vote },
    }, &kp);

    var tp = ThreadPool.init(.{});
    var table = try GossipTable.init(std.testing.allocator, &tp);
    defer table.deinit();
    try table.insert(gossip_value, 0);

    var cursor: usize = 0;
    var buf: [100]GossipVersionedData = undefined;
    var votes = try table.getVotesWithCursor(&buf, &cursor);

    try std.testing.expect(votes.len == 1);
    try std.testing.expect(cursor == 1);

    // try inserting another vote
    var seed: u64 = @intCast(std.time.milliTimestamp());
    var rand = std.rand.DefaultPrng.init(seed);
    const rng = rand.random();
    id = Pubkey.random(rng, .{});
    vote = Vote{ .from = id, .transaction = Transaction.default(), .wallclock = 10 };
    gossip_value = try SignedGossipData.initSigned(GossipData{
        .Vote = .{ 0, vote },
    }, &kp);
    try table.insert(gossip_value, 1);

    votes = try table.getVotesWithCursor(&buf, &cursor);
    try std.testing.expect(votes.len == 1);
    try std.testing.expect(cursor == 2);

    const v = try table.getBitmaskMatches(std.testing.allocator, 10, 1);
    defer v.deinit();
}

test "gossip.table: insert and get contact_info" {
    const kp = try KeyPair.create([_]u8{1} ** 32);
    var id = Pubkey.fromPublicKey(&kp.public_key, true);

    var legacy_contact_info = LegacyContactInfo.default(id);
    var gossip_value = try SignedGossipData.initSigned(GossipData{
        .LegacyContactInfo = legacy_contact_info,
    }, &kp);

    var tp = ThreadPool.init(.{});
    var table = try GossipTable.init(std.testing.allocator, &tp);
    defer table.deinit();

    // test insertion
    try table.insert(gossip_value, 0);

    // test retrieval
    var buf: [100]ContactInfo = undefined;
    var nodes = table.getContactInfos(&buf, 0);
    try std.testing.expect(nodes.len == 1);
    try std.testing.expect(nodes[0].pubkey.equals(&id));

    // test re-insertion
    const result = table.insert(gossip_value, 0);
    try std.testing.expectError(TableError.DuplicateValue, result);

    // test re-insertion with greater wallclock
    gossip_value.data.LegacyContactInfo.wallclock += 2;
    const v = gossip_value.data.LegacyContactInfo.wallclock;
    try table.insert(gossip_value, 0);

    // check retrieval
    nodes = table.getContactInfos(&buf, 0);
    try std.testing.expect(nodes.len == 1);
    try std.testing.expect(nodes[0].wallclock == v);
}<|MERGE_RESOLUTION|>--- conflicted
+++ resolved
@@ -497,7 +497,6 @@
         buf: []ContactInfo,
         minimum_insertion_timestamp: u64,
     ) []ContactInfo {
-<<<<<<< HEAD
         var infos = self.contactInfoIterator(minimum_insertion_timestamp);
         var i: usize = 0;
         while (infos.next()) |info| {
@@ -522,27 +521,6 @@
             .count = self.contact_infos.count(),
             .minimum_insertion_timestamp = minimum_insertion_timestamp,
         };
-=======
-        const store_values = self.store.values();
-        const contact_indexs = self.contact_infos.iterator().keys;
-
-        var tgt_idx: usize = 0;
-        for (0..self.contact_infos.count()) |src_idx| {
-            if (tgt_idx >= buf.len) break;
-            const index = contact_indexs[src_idx];
-            const entry = store_values[index];
-            if (entry.timestamp_on_insertion >= minimum_insertion_timestamp) {
-                const contact_info = switch (entry.value.data) {
-                    .LegacyContactInfo => |lci| self.converted_contact_infos.get(lci.id) orelse unreachable,
-                    .ContactInfo => |ci| ci,
-                    else => unreachable,
-                };
-                buf[tgt_idx] = contact_info;
-                tgt_idx += 1;
-            }
-        }
-        return buf[0..tgt_idx];
->>>>>>> d264b13d
     }
 
     pub const ContactInfoIterator = struct {
