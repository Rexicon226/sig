const std = @import("std");
const network = @import("zig-network");
const EndPoint = network.EndPoint;
const Packet = @import("packet.zig").Packet;
const PACKET_DATA_SIZE = @import("packet.zig").PACKET_DATA_SIZE;

const Thread = std.Thread;
const AtomicBool = std.atomic.Atomic(bool);
const UdpSocket = network.Socket;
const Tuple = std.meta.Tuple;
const SocketAddr = @import("net.zig").SocketAddr;
const _protocol = @import("protocol.zig");
const Protocol = _protocol.Protocol;
const PruneData = _protocol.PruneData;

const Mux = @import("../sync/mux.zig").Mux;
const RwMux = @import("../sync/mux.zig").RwMux;

const Ping = @import("ping_pong.zig").Ping;
const Pong = @import("ping_pong.zig").Pong;
const bincode = @import("../bincode/bincode.zig");
const crds = @import("../gossip/crds.zig");
const CrdsValue = crds.CrdsValue;

const KeyPair = std.crypto.sign.Ed25519.KeyPair;
const Pubkey = @import("../core/pubkey.zig").Pubkey;
const get_wallclock = @import("../gossip/crds.zig").get_wallclock_ms;

const _crds_table = @import("../gossip/crds_table.zig");
const CrdsTable = _crds_table.CrdsTable;
const CrdsError = _crds_table.CrdsError;
const HashTimeQueue = _crds_table.HashTimeQueue;
const CRDS_UNIQUE_PUBKEY_CAPACITY = _crds_table.CRDS_UNIQUE_PUBKEY_CAPACITY;

const Logger = @import("../trace/log.zig").Logger;
const Entry = @import("../trace/entry.zig").Entry;

const pull_request = @import("../gossip/pull_request.zig");
const CrdsFilter = pull_request.CrdsFilter;
const MAX_NUM_PULL_REQUESTS = pull_request.MAX_NUM_PULL_REQUESTS;

const pull_response = @import("../gossip/pull_response.zig");
const ActiveSet = @import("../gossip/active_set.zig").ActiveSet;

const Hash = @import("../core/hash.zig").Hash;

const socket_utils = @import("socket_utils.zig");

const Channel = @import("../sync/channel.zig").Channel;
const PacketChannel = Channel(Packet);
const ProtocolMessage = struct { from_endpoint: EndPoint, message: Protocol };
const ProtocolChannel = Channel(ProtocolMessage);
const Mutable = @import("../sync/mux.zig").Mutable;
const PingCache = @import("./ping_pong.zig").PingCache;
const PingAndSocketAddr = @import("./ping_pong.zig").PingAndSocketAddr;

const CRDS_GOSSIP_PULL_CRDS_TIMEOUT_MS: u64 = 15000;
const CRDS_GOSSIP_PUSH_MSG_TIMEOUT_MS: u64 = 30000;
const CRDS_GOSSIP_PRUNE_MSG_TIMEOUT_MS: u64 = 500;

const FAILED_INSERTS_RETENTION_MS: u64 = 20_000;

const MAX_PACKETS_PER_PUSH: usize = 64;
const MAX_BYTES_PER_PUSH: u64 = PACKET_DATA_SIZE * @as(u64, MAX_PACKETS_PER_PUSH);

const PUSH_MESSAGE_MAX_PAYLOAD_SIZE: usize = PACKET_DATA_SIZE - 44;

const GOSSIP_SLEEP_MILLIS: u64 = 1 * std.time.ms_per_s;
const GOSSIP_PING_CACHE_CAPACITY: usize = 65536;
const GOSSIP_PING_CACHE_TTL_NS: u64 = std.time.ns_per_s * 1280;
const GOSSIP_PING_CACHE_RATE_LIMIT_DELAY_NS: u64 = std.time.ns_per_s * (1280 / 64);

/// Maximum number of origin nodes that a PruneData may contain, such that the
/// serialized size of the PruneMessage stays below PACKET_DATA_SIZE.
const MAX_PRUNE_DATA_NODES: usize = 32;
const NUM_ACTIVE_SET_ENTRIES: usize = 25;

pub const GossipService = struct {
    allocator: std.mem.Allocator,

    // note: this contact info should not change
    gossip_socket: UdpSocket,
    my_contact_info: crds.LegacyContactInfo,
    my_keypair: KeyPair,
    my_pubkey: Pubkey,
    my_shred_version: u64,
    exit: *AtomicBool,

    // communication between threads
    packet_incoming_channel: *PacketChannel,
    packet_outgoing_channel: *PacketChannel,
    verified_incoming_channel: *ProtocolChannel,

    crds_table_rw: RwMux(CrdsTable),
    // push message things
    active_set_rw: RwMux(ActiveSet),
    push_msg_queue_mux: Mux(std.ArrayList(CrdsValue)),
    // pull message things
    failed_pull_hashes_mux: Mux(HashTimeQueue),

    ping_cache_rw: RwMux(PingCache),

    const Self = @This();

    pub fn init(
        allocator: std.mem.Allocator,
        my_contact_info: crds.LegacyContactInfo,
        my_keypair: KeyPair,
        exit: *AtomicBool,
    ) error{ OutOfMemory, SocketCreateFailed, SocketBindFailed, SocketSetTimeoutFailed }!Self {
        var packet_incoming_channel = PacketChannel.init(allocator, 10000);
        var packet_outgoing_channel = PacketChannel.init(allocator, 10000);
        var verified_incoming_channel = ProtocolChannel.init(allocator, 10000);

        errdefer {
            packet_incoming_channel.deinit();
            packet_outgoing_channel.deinit();
            verified_incoming_channel.deinit();
        }

        var crds_table = try CrdsTable.init(allocator);
        errdefer crds_table.deinit();
        var crds_table_rw = RwMux(CrdsTable).init(crds_table);
        var my_pubkey = Pubkey.fromPublicKey(&my_keypair.public_key, false);
        var my_shred_version = my_contact_info.shred_version;
        var active_set = ActiveSet.init(allocator);

        // bind the socket
        const gossip_address = my_contact_info.gossip;
        if (gossip_address.is_unspecified()) {
            return error.SocketBindFailed;
        }
        var gossip_socket = UdpSocket.create(.ipv4, .udp) catch return error.SocketCreateFailed;
        gossip_socket.bind(gossip_address.to_endpoint()) catch return error.SocketBindFailed;
        gossip_socket.setReadTimeout(1000000) catch return error.SocketSetTimeoutFailed; // 1 second

        var failed_pull_hashes = HashTimeQueue.init(allocator);
        var push_msg_q = std.ArrayList(CrdsValue).init(allocator);

        return Self{
            .my_contact_info = my_contact_info,
            .my_keypair = my_keypair,
            .my_pubkey = my_pubkey,
            .my_shred_version = my_shred_version,
            .gossip_socket = gossip_socket,
            .exit = exit,
            .packet_incoming_channel = packet_incoming_channel,
            .packet_outgoing_channel = packet_outgoing_channel,
            .verified_incoming_channel = verified_incoming_channel,
            .crds_table_rw = crds_table_rw,
            .allocator = allocator,
            .push_msg_queue_mux = Mux(std.ArrayList(CrdsValue)).init(push_msg_q),
            .active_set_rw = RwMux(ActiveSet).init(active_set),
            .failed_pull_hashes_mux = Mux(HashTimeQueue).init(failed_pull_hashes),
            .ping_cache_rw = RwMux(PingCache).init(
                try PingCache.init(
                    allocator,
                    GOSSIP_PING_CACHE_TTL_NS,
                    GOSSIP_PING_CACHE_RATE_LIMIT_DELAY_NS,
                    GOSSIP_PING_CACHE_CAPACITY,
                ),
            ),
        };
    }

    fn deinit_rw_mux(v: anytype) void {
        var lg = v.write();
        lg.mut().deinit();
        lg.unlock();
    }

    fn deinit_mux(v: anytype) void {
        var lg = v.lock();
        lg.mut().deinit();
        lg.unlock();
    }

    pub fn deinit(self: *Self) void {
        // TODO: join and exit threads
        self.packet_incoming_channel.deinit();
        self.packet_outgoing_channel.deinit();
        self.verified_incoming_channel.deinit();

        deinit_rw_mux(&self.crds_table_rw);
        deinit_rw_mux(&self.active_set_rw);
        deinit_rw_mux(&self.ping_cache_rw);
        deinit_mux(&self.push_msg_queue_mux);
        deinit_mux(&self.failed_pull_hashes_mux);
    }

    /// these threads should run forever - so if they join - somethings wrong
    /// and we should shutdown
    fn join_and_exit(self: *Self, handle: *std.Thread) void {
        handle.join();
        self.exit.store(true, std.atomic.Ordering.Unordered);
    }

    /// spawns required threads for the gossip serivce.
    /// including:
    ///     1) socket reciever
    ///     2) packet verifier
    ///     3) packet processor
    ///     4) build message loop (to send outgoing message)
    ///     and 5) a socket responder (to send outgoing packets)
    pub fn run(self: *Self, logger: *Logger) !void {
        var receiver_handle = try Thread.spawn(.{}, socket_utils.read_socket, .{
            &self.gossip_socket,
            self.packet_incoming_channel,
            self.exit,
        });
        defer self.join_and_exit(&receiver_handle);

        var packet_verifier_handle = try Thread.spawn(.{}, Self.verify_packets, .{
            self, logger,
        });
        defer self.join_and_exit(&packet_verifier_handle);

        var packet_handle = try Thread.spawn(.{}, Self.process_messages, .{
            self, logger,
        });
        defer self.join_and_exit(&packet_handle);

        var build_messages_handle = try Thread.spawn(.{}, Self.build_messages, .{
            self,
            logger,
        });
        defer self.join_and_exit(&build_messages_handle);

        // outputer thread
        var responder_handle = try Thread.spawn(.{}, socket_utils.send_socket, .{
            &self.gossip_socket,
            self.packet_outgoing_channel,
            self.exit,
        });
        defer self.join_and_exit(&responder_handle);
    }

    /// main logic for deserializing Packets into Protocol messages
    /// and verifing they have valid values, and have valid signatures.
    /// Verified Protocol messages are then sent to the verified_channel.
    fn verify_packets(self: *Self, logger: *Logger) !void {
        var failed_protocol_msgs: usize = 0;

        while (!self.exit.load(std.atomic.Ordering.Unordered)) {
            const maybe_packets = try self.packet_incoming_channel.try_drain();
            if (maybe_packets == null) {
                // sleep for 1ms
                std.time.sleep(std.time.ns_per_ms * 1);
                continue;
            }

            const packets = maybe_packets.?;
            defer self.packet_incoming_channel.allocator.free(packets);

            for (packets) |*packet| {
                var protocol_message = bincode.readFromSlice(
                    self.allocator,
                    Protocol,
                    packet.data[0..packet.size],
                    bincode.Params.standard,
                ) catch {
                    failed_protocol_msgs += 1;
                    logger.debugf("failed to deserialize protocol message\n", .{});
                    continue;
                };

                protocol_message.sanitize() catch |err| {
                    logger.debugf("failed to sanitize protocol message: {s}\n", .{@errorName(err)});
                    bincode.free(self.allocator, protocol_message);
                    continue;
                };

                protocol_message.verify_signature() catch |err| {
                    logger.debugf("failed to verify protocol message signature {s}\n", .{@errorName(err)});
                    bincode.free(self.allocator, protocol_message);
                    continue;
                };

                // TODO: send the pointers over the channel (similar to PinnedVec) vs item copy
                const msg = ProtocolMessage{ .from_endpoint = packet.addr, .message = protocol_message };
                try self.verified_incoming_channel.send(msg);
            }
        }

        logger.debugf("verify_packets loop closed\n", .{});
    }

    /// main logic for recieving and processing `Protocol` messages.
    pub fn process_messages(self: *Self, logger: *Logger) !void {
        while (!self.exit.load(std.atomic.Ordering.Unordered)) {
            const maybe_protocol_messages = try self.verified_incoming_channel.try_drain();
            if (maybe_protocol_messages == null) {
                // sleep for 1ms
                std.time.sleep(std.time.ns_per_ms * 1);
                continue;
            }

            const protocol_messages = maybe_protocol_messages.?;
            defer self.verified_incoming_channel.allocator.free(protocol_messages);

            for (protocol_messages) |protocol_message| {
                var message: Protocol = protocol_message.message;
                var from_endpoint: EndPoint = protocol_message.from_endpoint;

                switch (message) {
                    .PushMessage => |*push| {
                        const push_from: Pubkey = push[0];
                        const push_values: []CrdsValue = push[1];

                        var push_log_entry = logger
                            .field("num_crds_values", push_values.len)
                            .field("from_address", &push_from.string());

                        var failed_insert_origins = self.handle_push_message(
                            push_values,
                        ) catch |err| {
                            push_log_entry.field("error", @errorName(err))
                                .err("error handling push message");
                            continue;
                        };
                        defer failed_insert_origins.deinit();
                        _ = push_log_entry.field("num_failed_insert_origins", failed_insert_origins.count());

                        if (failed_insert_origins.count() != 0) {
                            var prune_packets = self.build_prune_message(&failed_insert_origins, push_from) catch |err| {
                                push_log_entry.field("error", @errorName(err))
                                    .err("error building prune messages");
                                continue;
                            };
                            defer prune_packets.deinit();

                            _ = push_log_entry.field("num_prune_msgs", prune_packets.items.len);
                            for (prune_packets.items) |packet| {
                                try self.packet_outgoing_channel.send(packet);
                            }
                        }

                        push_log_entry.info("received push message");
                    },
                    .PullResponse => |*pull| {
                        const from: Pubkey = pull[0];
                        const crds_values: []CrdsValue = pull[1];

                        var pull_log_entry = logger
                            .field("num_crds_values", crds_values.len)
                            .field("from_address", &from.string());

                        self.handle_pull_response(
                            crds_values,
                            pull_log_entry,
                        ) catch |err| {
                            pull_log_entry.field("error", @errorName(err))
                                .err("error handling pull response");
                            continue;
                        };

                        pull_log_entry.info("received pull response");
                    },
                    .PullRequest => |*pull| {
                        var pull_filter: CrdsFilter = pull[0];
                        var pull_value: CrdsValue = pull[1]; // contact info

                        var endpoint_buf = std.ArrayList(u8).init(self.allocator);
                        try from_endpoint.format(&[_]u8{}, std.fmt.FormatOptions{}, endpoint_buf.writer());
                        defer endpoint_buf.deinit();

                        var pull_log_entry = logger
                            .field("from_endpoint", endpoint_buf.items)
                            .field("from_pubkey", &pull_value.id().string());

                        var maybe_packets = self.handle_pull_request(
                            pull_value,
                            pull_filter,
                            from_endpoint,
                            pull_log_entry,
                        ) catch |err| {
                            pull_log_entry.field("error", @errorName(err))
                                .err("error handling pull request");
                            continue;
                        };
                        if (maybe_packets == null) {
                            pull_log_entry.field("num_packets_resp", 0)
                                .info("received pull request");
                            continue;
                        }

                        var packets = maybe_packets.?;
                        defer packets.deinit();

                        pull_log_entry.field("num_packets_resp", packets.items.len)
                            .info("received pull request");

                        for (packets.items) |packet| {
                            try self.packet_outgoing_channel.send(packet);
                        }
                    },
                    .PruneMessage => |*prune| {
                        const prune_msg: PruneData = prune[1];

                        var endpoint_buf = std.ArrayList(u8).init(self.allocator);
                        try from_endpoint.format(&[_]u8{}, std.fmt.FormatOptions{}, endpoint_buf.writer());
                        defer endpoint_buf.deinit();

                        var prune_log_entry = logger
                            .field("from_endpoint", endpoint_buf.items)
                            .field("from_pubkey", &prune_msg.pubkey.string())
                            .field("num_prunes", prune_msg.prunes.len);

                        self.handle_prune_message(
                            &prune_msg,
                        ) catch |err| {
                            prune_log_entry.field("error", @errorName(err))
                                .err("error handling prune message");
                            continue;
                        };

                        prune_log_entry.info("received prune message");
                    },
                    .PingMessage => |*ping| {
                        var endpoint_buf = std.ArrayList(u8).init(self.allocator);
                        try from_endpoint.format(&[_]u8{}, std.fmt.FormatOptions{}, endpoint_buf.writer());
                        defer endpoint_buf.deinit();

                        var ping_log_entry = logger
                            .field("from_endpoint", endpoint_buf.items)
                            .field("from_pubkey", &ping.from.string());

                        const packet = self.handle_ping_message(ping, from_endpoint) catch |err| {
                            ping_log_entry
                                .field("error", @errorName(err))
                                .err("error handling ping message");
                            continue;
                        };

                        try self.packet_outgoing_channel.send(packet);
                        ping_log_entry.info("received ping message");
                    },
                    .PongMessage => |*pong| {
                        var endpoint_buf = std.ArrayList(u8).init(self.allocator);
                        try from_endpoint.format(&[_]u8{}, std.fmt.FormatOptions{}, endpoint_buf.writer());
                        defer endpoint_buf.deinit();

                        logger
                            .field("from_endpoint", endpoint_buf.items)
                            .field("from_pubkey", &pong.from.string())
                            .info("received pong message");
                    },
                }

                {
                    var crds_table_lock = self.crds_table_rw.write();
                    defer crds_table_lock.unlock();

                    var crds_table: *CrdsTable = crds_table_lock.mut();
                    crds_table.attempt_trim(CRDS_UNIQUE_PUBKEY_CAPACITY) catch |err| {
                        logger.warnf("error trimming crds table: {s}", .{@errorName(err)});
                    };
                }
            }
        }

        logger.debugf("process_messages loop closed\n", .{});
    }

    /// main gossip loop for periodically sending new protocol messages.
    /// this includes sending push messages, pull requests, and triming old
    /// gossip data (in the crds_table, active_set, and failed_pull_hashes).
    fn build_messages(
        self: *Self,
        /// logger used for debugging
        logger: *Logger,
    ) !void {
        var last_push_ts: u64 = 0;
        var push_cursor: u64 = 0;
        var should_send_pull_requests = true;

        while (!self.exit.load(std.atomic.Ordering.Unordered)) {
            const top_of_loop_ts = get_wallclock();

            // TODO: send ping messages based on PingCache

            // new pull msgs
            if (should_send_pull_requests) pull_blk: {
                var pull_packets = self.build_pull_requests(
                    pull_request.MAX_BLOOM_SIZE,
                ) catch |e| {
                    logger.debugf("failed to generate pull requests: {any}", .{e});
                    break :pull_blk;
                };
                defer pull_packets.deinit();

                // send packets
                for (pull_packets.items) |packet| {
                    try self.packet_outgoing_channel.send(packet);
                }
            }
            // every other loop
            should_send_pull_requests = !should_send_pull_requests;

            // new push msgs
            self.drain_push_queue_to_crds_table(get_wallclock());
            var maybe_push_packets = self.build_push_messages(&push_cursor) catch |e| blk: {
                logger.debugf("failed to generate push messages: {any}\n", .{e});
                break :blk null;
            };
            if (maybe_push_packets) |push_packets| {
                defer push_packets.deinit();
                for (push_packets.items) |packet| {
                    try self.packet_outgoing_channel.send(packet);
                }
            }

            // trim data
            self.trim_memory(get_wallclock()) catch @panic("out of memory");

            // periodic things
            if (top_of_loop_ts - last_push_ts > CRDS_GOSSIP_PULL_CRDS_TIMEOUT_MS / 2) {
                // update wallclock and sign
                self.my_contact_info.wallclock = get_wallclock();
                var my_contact_info_value = try crds.CrdsValue.initSigned(crds.CrdsData{
                    .LegacyContactInfo = self.my_contact_info,
                }, &self.my_keypair);

                // push contact info
                {
                    var push_msg_queue_lock = self.push_msg_queue_mux.lock();
                    defer push_msg_queue_lock.unlock();
                    var push_msg_queue: *std.ArrayList(CrdsValue) = push_msg_queue_lock.mut();

                    try push_msg_queue.append(my_contact_info_value);
                }

                self.rotate_active_set() catch @panic("out of memory");

                last_push_ts = get_wallclock();
            }

            // sleep
            const elapsed_ts = get_wallclock() - top_of_loop_ts;
            if (elapsed_ts < GOSSIP_SLEEP_MILLIS) {
                const time_left_ms = GOSSIP_SLEEP_MILLIS - elapsed_ts;
                std.time.sleep(time_left_ms * std.time.ns_per_ms);
            }
        }
        logger.infof("build_messages loop closed\n", .{});
    }

    pub fn rotate_active_set(
        self: *Self,
    ) error{ OutOfMemory, SerializationError, ChannelClosed }!void {
        const now = get_wallclock();
        var buf: [NUM_ACTIVE_SET_ENTRIES]crds.LegacyContactInfo = undefined;
        var gossip_peers = self.get_gossip_nodes(&buf, NUM_ACTIVE_SET_ENTRIES, now);

        // filter out peers who have responded to pings
        var ping_cache_result = blk: {
            var ping_cache_lock = self.ping_cache_rw.write();
            defer ping_cache_lock.unlock();
            var ping_cache: *PingCache = ping_cache_lock.mut();

            var result = try ping_cache.filter_valid_peers(self.allocator, self.my_keypair, gossip_peers);
            break :blk result;
        };
        var valid_gossip_peers = ping_cache_result.valid_peers;
        defer valid_gossip_peers.deinit();

        // send pings to peers
        var pings_to_send_out = ping_cache_result.pings;
        defer pings_to_send_out.deinit();
        try self.send_pings(pings_to_send_out);

        // reset push active set
        var active_set_lock = self.active_set_rw.write();
        defer active_set_lock.unlock();
        var active_set: *ActiveSet = active_set_lock.mut();
        try active_set.rotate(valid_gossip_peers.items);
    }

    /// logic for building new push messages which are sent to peers from the
    /// active set and serialized into packets.
    fn build_push_messages(self: *Self, push_cursor: *u64) !?std.ArrayList(Packet) {
        // TODO: find a better static value?
        var buf: [512]crds.CrdsVersionedValue = undefined;

        var crds_entries = blk: {
            var crds_table_lock = self.crds_table_rw.read();
            defer crds_table_lock.unlock();

            const crds_table: *const CrdsTable = crds_table_lock.get();
            break :blk crds_table.get_entries_with_cursor(&buf, push_cursor);
        };

        if (crds_entries.len == 0) {
            return null;
        }

        const now = get_wallclock();
        var total_byte_size: usize = 0;

        // find new values in crds table
        // TODO: benchmark different approach of HashMapping(origin, value) first
        // then deriving the active set per origin in a batch
        var push_messages = std.AutoHashMap(EndPoint, std.ArrayList(CrdsValue)).init(self.allocator);
        defer push_messages.deinit();

        var active_set_lock = self.active_set_rw.read();
        var active_set: *const ActiveSet = active_set_lock.get();
        errdefer active_set_lock.unlock();

        var num_values_considered: usize = 0;
        for (crds_entries) |entry| {
            const value = entry.value;

            const entry_time = value.wallclock();
            const too_old = entry_time < now -| CRDS_GOSSIP_PUSH_MSG_TIMEOUT_MS;
            const too_new = entry_time > now +| CRDS_GOSSIP_PUSH_MSG_TIMEOUT_MS;
            if (too_old or too_new) {
                num_values_considered += 1;
                continue;
            }

            const byte_size = try bincode.get_serialized_size(self.allocator, value, bincode.Params{});
            total_byte_size +|= byte_size;

            if (total_byte_size > MAX_BYTES_PER_PUSH) {
                break;
            }

            // get the active set for these values *PER ORIGIN* due to prunes
            const origin = value.id();
            var active_set_peers = blk: {
                var crds_table_lock = self.crds_table_rw.read();
                defer crds_table_lock.unlock();
                const crds_table: *const CrdsTable = crds_table_lock.get();

                break :blk try active_set.get_fanout_peers(self.allocator, origin, crds_table);
            };
            defer active_set_peers.deinit();

            for (active_set_peers.items) |peer| {
                var maybe_peer_entry = push_messages.getEntry(peer);
                if (maybe_peer_entry) |peer_entry| {
                    try peer_entry.value_ptr.append(value);
                } else {
                    var peer_entry = try std.ArrayList(CrdsValue).initCapacity(self.allocator, 1);
                    peer_entry.appendAssumeCapacity(value);
                    try push_messages.put(peer, peer_entry);
                }
            }
            num_values_considered += 1;
        }
        active_set_lock.unlock();

        // adjust cursor for values not sent this round
        // NOTE: labs client doesnt do this - bug?
        const num_values_not_considered = crds_entries.len - num_values_considered;
        push_cursor.* -= num_values_not_considered;

        // build Push msg packets
        var all_crds_values = try std.ArrayList(*const std.ArrayList(CrdsValue)).initCapacity(self.allocator, push_messages.count());
        var all_endpoints = try std.ArrayList(*const EndPoint).initCapacity(self.allocator, push_messages.count());
        defer {
            for (all_crds_values.items) |all_crds_value| {
                all_crds_value.deinit();
            }
            all_crds_values.deinit();
            all_endpoints.deinit();
        }

        var push_iter = push_messages.iterator();
        while (push_iter.next()) |push_entry| {
            all_crds_values.appendAssumeCapacity(push_entry.value_ptr);
            all_endpoints.appendAssumeCapacity(push_entry.key_ptr);
        }

        const push_packets = try PacketBuilder.PushMessage.build_packets(
            self.allocator,
            self.my_pubkey,
            &all_crds_values,
            &all_endpoints,
            PUSH_MESSAGE_MAX_PAYLOAD_SIZE,
        );

        return push_packets;
    }

    /// builds new pull request messages and serializes it into a list of Packets
    /// to be sent to a random set of gossip nodes.
    fn build_pull_requests(
        self: *Self,
        /// the bloomsize of the pull request's filters
        bloom_size: usize,
    ) !std.ArrayList(Packet) {
        // compute failed pull crds hash values
        const failed_pull_hashes_array = blk: {
            var failed_pull_hashes_lock = self.failed_pull_hashes_mux.lock();
            defer failed_pull_hashes_lock.unlock();

<<<<<<< HEAD
            const failed_pull_hashes: *const HashTimeQueue = failed_pull_hashes_lock.get();
            break :blk try failed_pull_hashes.get_values(self.allocator);
=======
            const failed_pull_hashes: *const HashTimeQueue = failed_pull_hashes_lg.get();
            break :blk try failed_pull_hashes.get_values();
>>>>>>> b5718706
        };
        defer failed_pull_hashes_array.deinit();

        // build crds filters
        var filters = try pull_request.build_crds_filters(
            self.allocator,
            &self.crds_table_rw,
            &failed_pull_hashes_array,
            bloom_size,
            MAX_NUM_PULL_REQUESTS,
        );
        defer pull_request.deinit_crds_filters(&filters);

        // get nodes from crds table
        var buf: [MAX_NUM_PULL_REQUESTS]crds.LegacyContactInfo = undefined;
        const now = get_wallclock();
        var peers = self.get_gossip_nodes(
            &buf,
            MAX_NUM_PULL_REQUESTS,
            now,
        );

        // filter out valid peers and send ping messages to peers
        // filter out peers who have responded to pings
        var ping_cache_result = blk: {
            var ping_cache_lock = self.ping_cache_rw.write();
            defer ping_cache_lock.unlock();
            var ping_cache: *PingCache = ping_cache_lock.mut();

            var result = try ping_cache.filter_valid_peers(self.allocator, self.my_keypair, peers);
            break :blk result;
        };
        var valid_gossip_peers = ping_cache_result.valid_peers;
        defer valid_gossip_peers.deinit();

        // send pings to peers
        var pings_to_send_out = ping_cache_result.pings;
        defer pings_to_send_out.deinit();
        try self.send_pings(pings_to_send_out);

        const num_peers = valid_gossip_peers.items.len;
        if (num_peers == 0) {
            return error.NoPeers;
        }

        // build packet responses
        var output = try std.ArrayList(Packet).initCapacity(self.allocator, filters.items.len);
        var packet_buf: [PACKET_DATA_SIZE]u8 = undefined;

        // update wallclock and sign
        self.my_contact_info.wallclock = now;
        const my_contact_info_value = try crds.CrdsValue.initSigned(crds.CrdsData{
            .LegacyContactInfo = self.my_contact_info,
        }, &self.my_keypair);

        var rng = std.rand.DefaultPrng.init(now);
        for (filters.items) |filter_i| {
            // TODO: incorperate stake weight in random sampling
            const peer_index = rng.random().intRangeAtMost(usize, 0, num_peers - 1);
            const peer_contact_info = valid_gossip_peers.items[peer_index];
            const peer_addr = peer_contact_info.gossip.to_endpoint();

            const protocol_msg = Protocol{ .PullRequest = .{ filter_i, my_contact_info_value } };

            var msg_slice = try bincode.writeToSlice(&packet_buf, protocol_msg, bincode.Params{});
            var packet = Packet.init(peer_addr, packet_buf, msg_slice.len);
            output.appendAssumeCapacity(packet);
        }

        return output;
    }

    /// logic for handling a pull request message
    /// values which are missing in the pull request filter are returned as a pull response
    /// which are serialized into packets.
    fn handle_pull_request(
        self: *Self,
        /// the crds value associated with the pull request
        pull_value: CrdsValue,
        /// the crds filter of the pull request
        pull_filter: CrdsFilter,
        /// the endpoint of the peer sending the pull request (/who to send the pull response to)
        pull_from_endpoint: EndPoint,
        // logging
        maybe_log_entry: ?*Entry,
    ) error{ SerializationError, OutOfMemory, ChannelClosed }!?std.ArrayList(Packet) {
        const now = get_wallclock();

        {
            var crds_table_lock = self.crds_table_rw.write();
            defer crds_table_lock.unlock();
            var crds_table = crds_table_lock.mut();

            crds_table.insert(pull_value, now) catch {};
            crds_table.update_record_timestamp(pull_value.id(), now);
        }

        // filter out valid peers and send ping messages to peers
        var now_instant = std.time.Instant.now() catch @panic("time is not supported on this OS!");
        var puller_socket_addr = SocketAddr.from_endpoint(pull_from_endpoint);

        var ping_cache_lock = self.ping_cache_rw.write();
        var ping_cache: *PingCache = ping_cache_lock.mut();
        var result = ping_cache.check(
            now_instant,
            .{ pull_value.id(), puller_socket_addr },
            self.my_keypair,
        );
        ping_cache_lock.unlock();

        // send a ping
        if (result.maybe_ping) |ping| {
            var ping_buff = [_]u8{0} ** PACKET_DATA_SIZE;
            var serialized_ping = bincode.writeToSlice(&ping_buff, ping, .{}) catch return error.SerializationError;
            var packet = Packet.init(pull_from_endpoint, ping_buff, serialized_ping.len);
            try self.packet_outgoing_channel.send(packet);
        }

        // peer hasnt responded to a ping = dont send a pull response
        if (!result.passes_ping_check) {
            return null;
        }

        const MAX_NUM_CRDS_VALUES_PULL_RESPONSE = 100; // TODO: tune
        var crds_table_lock = self.crds_table_rw.read();
        errdefer crds_table_lock.unlock();
        const crds_values = try pull_response.filter_crds_values(
            self.allocator,
            crds_table_lock.get(),
            &pull_filter,
            pull_value.wallclock(),
            MAX_NUM_CRDS_VALUES_PULL_RESPONSE,
        );
        defer crds_values.deinit();
        crds_table_lock.unlock();

        if (maybe_log_entry) |log_entry| {
            _ = log_entry.field("num_crds_values_resp", crds_values.items.len);
        }

        // send the values as a pull response
        var all_crds_values = try std.ArrayList(*const std.ArrayList(CrdsValue)).initCapacity(self.allocator, 1);
        var all_to_endpoints = try std.ArrayList(*const EndPoint).initCapacity(self.allocator, 1);
        all_crds_values.appendAssumeCapacity(&crds_values);
        all_to_endpoints.appendAssumeCapacity(&pull_from_endpoint);
        defer {
            all_crds_values.deinit();
            all_to_endpoints.deinit();
        }

        return try PacketBuilder.PullResponse.build_packets(
            self.allocator,
            self.my_pubkey,
            &all_crds_values,
            &all_to_endpoints,
            PUSH_MESSAGE_MAX_PAYLOAD_SIZE,
        );
    }

    /// logic for handling a pull response message.
    /// successful inserted values, have their origin value timestamps updated.
    /// failed inserts (ie, too old or duplicate values) are added to the failed pull hashes so that they can be
    /// included in the next pull request (so we dont receive them again).
    fn handle_pull_response(
        self: *Self,
        /// the array of values to insert into the crds table
        crds_values: []CrdsValue,
        // logging info
        maybe_pull_log_entry: ?*Entry,
    ) error{OutOfMemory}!void {
        // TODO: benchmark and compare with labs' preprocessing
        const now = get_wallclock();
        var crds_table_lock = self.crds_table_rw.write();
        var crds_table: *CrdsTable = crds_table_lock.mut();

        const insert_results = try crds_table.insert_values(
            crds_values,
            CRDS_GOSSIP_PULL_CRDS_TIMEOUT_MS,
            true,
            true,
        );

        // silently insert the timeout values
        // (without updating all associated origin values)
        const timeout_indexs = insert_results.timeouts.?;
        defer timeout_indexs.deinit();
        for (timeout_indexs.items) |index| {
            crds_table.insert(
                crds_values[index],
                now,
            ) catch {};
        }

        // update the contactInfo timestamps of the successful inserts
        // (and all other origin values)
        const successful_insert_indexs = insert_results.inserted.?;
        defer successful_insert_indexs.deinit();
        for (successful_insert_indexs.items) |index| {
            const origin = crds_values[index].id();
            crds_table.update_record_timestamp(origin, now);
        }
        crds_table_lock.unlock();

        // track failed inserts - to use when constructing pull requests
        var failed_insert_indexs = insert_results.failed.?;
        defer failed_insert_indexs.deinit();
        {
<<<<<<< HEAD
            var failed_pull_hashes_lock = self.failed_pull_hashes_mux.lock();
            var failed_pull_hashes = failed_pull_hashes_lock.mut();
            defer failed_pull_hashes_lock.unlock();
=======
            var failed_pull_hashes_lg = self.failed_pull_hashes_mux.lock();
            var failed_pull_hashes: *HashTimeQueue = failed_pull_hashes_lg.mut();
            defer failed_pull_hashes_lg.unlock();
>>>>>>> b5718706

            const failed_insert_cutoff_timestamp = now -| FAILED_INSERTS_RETENTION_MS;
            try failed_pull_hashes.trim(failed_insert_cutoff_timestamp);

            var buf: [PACKET_DATA_SIZE]u8 = undefined;
            for (failed_insert_indexs.items) |insert_index| {
                const value = crds_values[insert_index];
                var bytes = bincode.writeToSlice(&buf, value, bincode.Params.standard) catch {
                    std.debug.print("handle_pull_response: failed to serialize crds value: {any}\n", .{value});
                    continue;
                };
                const value_hash = Hash.generateSha256Hash(bytes);

                try failed_pull_hashes.insert(value_hash, now);
            }
        }

        // update logs
        if (maybe_pull_log_entry) |pull_log_entry| {
            _ = pull_log_entry
                .field("num_timeout_values", timeout_indexs.items.len)
                .field("num_success_insert_values", successful_insert_indexs.items.len)
                .field("num_failed_insert_values", failed_insert_indexs.items.len);
        }
    }

    /// logic for handling a prune message. verifies the prune message
    /// is not too old, and that the destination pubkey is the local node,
    /// then updates the active set to prune the list of origin Pubkeys.
    fn handle_prune_message(
        self: *Self,
        /// the prune message to process
        prune_data: *const PruneData,
    ) error{ PruneMessageTooOld, BadDestination }!void {
        const now = get_wallclock();
        const prune_wallclock = prune_data.wallclock;
        const too_old = prune_wallclock < now -| CRDS_GOSSIP_PRUNE_MSG_TIMEOUT_MS;
        if (too_old) {
            return error.PruneMessageTooOld;
        }

        const bad_destination = !prune_data.destination.equals(&self.my_pubkey);
        if (bad_destination) {
            return error.BadDestination;
        }

        // update active set
        const from_pubkey = prune_data.pubkey;

        var active_set_lock = self.active_set_rw.write();
        defer active_set_lock.unlock();

        var active_set: *ActiveSet = active_set_lock.mut();
        for (prune_data.prunes) |origin| {
            if (origin.equals(&self.my_pubkey)) {
                continue;
            }
            active_set.prune(from_pubkey, origin);
        }
    }

    /// builds a prune message for a list of origin Pubkeys and serializes the values
    /// into packets to send to the prune_destination.
    fn build_prune_message(
        self: *Self,
        /// origin Pubkeys which will be pruned
        failed_origins: *const std.AutoArrayHashMap(Pubkey, void),
        /// the pubkey of the node which we will send the prune message to
        prune_destination: Pubkey,
    ) error{ CantFindContactInfo, InvalidGossipAddress, OutOfMemory, SignatureError }!std.ArrayList(Packet) {
        const from_contact_info = blk: {
            var crds_table_lock = self.crds_table_rw.read();
            defer crds_table_lock.unlock();

            const crds_table: *const CrdsTable = crds_table_lock.get();
            break :blk crds_table.get(crds.CrdsValueLabel{ .LegacyContactInfo = prune_destination }) orelse {
                return error.CantFindContactInfo;
            };
        };
        const from_gossip_addr = from_contact_info.value.data.LegacyContactInfo.gossip;
        crds.sanitize_socket(&from_gossip_addr) catch return error.InvalidGossipAddress;
        const from_gossip_endpoint = from_gossip_addr.to_endpoint();

        const failed_origin_len = failed_origins.keys().len;
        var n_packets = failed_origins.keys().len / MAX_PRUNE_DATA_NODES;
        var prune_packets = try std.ArrayList(Packet).initCapacity(self.allocator, n_packets);
        errdefer prune_packets.deinit();

        var origin_buf: [MAX_PRUNE_DATA_NODES]Pubkey = undefined;
        var origin_count: usize = 0;

        const now = get_wallclock();
        var buf: [PACKET_DATA_SIZE]u8 = undefined;
        const my_pubkey = Pubkey.fromPublicKey(&self.my_keypair.public_key, true);

        for (failed_origins.keys(), 0..) |origin, i| {
            origin_buf[origin_count] = origin;
            origin_count += 1;

            const is_last_iter = i == failed_origin_len - 1;
            if (origin_count == MAX_PRUNE_DATA_NODES or is_last_iter) {
                // create protocol message
                var prune_data = PruneData.init(my_pubkey, origin_buf[0..origin_count], prune_destination, now);
                prune_data.sign(&self.my_keypair) catch return error.SignatureError;

                // put it into a packet
                var msg = Protocol{ .PruneMessage = .{ my_pubkey, prune_data } };
                // msg should never be bigger than the PacketSize and serialization shouldnt fail (unrecoverable)
                var msg_slice = bincode.writeToSlice(&buf, msg, bincode.Params{}) catch unreachable;
                var packet = Packet.init(from_gossip_endpoint, buf, msg_slice.len);
                try prune_packets.append(packet);

                // reset array
                origin_count = 0;
            }
        }

        return prune_packets;
    }

    /// logic for handling push messages. crds values from the push message
    /// are inserted into the crds table. the origin pubkeys of values which
    /// fail the insertion are returned to generate prune messages.
    fn handle_push_message(
        self: *Self,
        push_values: []CrdsValue,
    ) error{OutOfMemory}!std.AutoArrayHashMap(Pubkey, void) {
        const failed_insert_indexs = blk: {
            var crds_table_lock = self.crds_table_rw.write();
            defer crds_table_lock.unlock();

<<<<<<< HEAD
            var crds_table: *CrdsTable = crds_table_lock.mut();
=======
            var crds_table: *CrdsTable = crds_table_lg.mut();

>>>>>>> b5718706
            var result = try crds_table.insert_values(
                push_values,
                CRDS_GOSSIP_PUSH_MSG_TIMEOUT_MS,
                false,
                false,
            );
            break :blk result.failed.?;
        };
        defer failed_insert_indexs.deinit();

        // origins are used to generate prune messages
        // hashmap to account for duplicates
        var failed_origins = std.AutoArrayHashMap(Pubkey, void).init(self.allocator);
        errdefer failed_origins.deinit();

        if (failed_insert_indexs.items.len == 0) {
            return failed_origins;
        }

        for (failed_insert_indexs.items) |index| {
            const origin = push_values[index].id();
            try failed_origins.put(origin, {});
        }
        return failed_origins;
    }

    /// builds a corresponding Pong message for a given Ping message and serializes the
    /// protocol message into a Packet.
    fn handle_ping_message(
        self: *Self,
        /// the ping message to build a Pong message for
        ping: *const Ping,
        /// the endpoint to send the Pong message
        from_endpoint: EndPoint,
    ) error{ SignatureError, SerializationError }!Packet {
        const pong = try Pong.init(ping, &self.my_keypair);
        const pong_message = Protocol{
            .PongMessage = pong,
        };

        // write to packet
        var buf: [PACKET_DATA_SIZE]u8 = undefined;
        const msg = bincode.writeToSlice(&buf, pong_message, bincode.Params.standard) catch return error.SerializationError;
        const packet = Packet.init(from_endpoint, buf, msg.len);

        return packet;
    }

    /// removes old values from the crds table and failed pull hashes struct
    /// based on the current time. This includes triming the purged values from the
    /// crds table, triming the max number of pubkeys in the crds table, and removing
    /// old labels from the crds table.
    fn trim_memory(
        self: *Self,
        /// the current time
        now: u64,
    ) error{OutOfMemory}!void {
        const purged_cutoff_timestamp = now -| (5 * CRDS_GOSSIP_PULL_CRDS_TIMEOUT_MS);
        {
            var crds_table_lock = self.crds_table_rw.write();
            defer crds_table_lock.unlock();
            var crds_table: *CrdsTable = crds_table_lock.mut();

            try crds_table.purged.trim(purged_cutoff_timestamp);
            try crds_table.attempt_trim(CRDS_UNIQUE_PUBKEY_CAPACITY);
            try crds_table.remove_old_labels(now, CRDS_GOSSIP_PULL_CRDS_TIMEOUT_MS);
        }

        const failed_insert_cutoff_timestamp = now -| FAILED_INSERTS_RETENTION_MS;
        {
            var failed_pull_hashes_lock = self.failed_pull_hashes_mux.lock();
            defer failed_pull_hashes_lock.unlock();
            var failed_pull_hashes: *HashTimeQueue = failed_pull_hashes_lock.mut();

            try failed_pull_hashes.trim(failed_insert_cutoff_timestamp);
        }
    }

    /// drains values from the push queue and inserts them into the crds table.
    /// when inserting values in the crds table, any errors are ignored.
    fn drain_push_queue_to_crds_table(
        self: *Self,
        /// the current time to insert the values with
        now: u64,
    ) void {
        var push_msg_queue_lock = self.push_msg_queue_mux.lock();
        defer push_msg_queue_lock.unlock();
        var push_msg_queue: *std.ArrayList(CrdsValue) = push_msg_queue_lock.mut();

        var crds_table_lock = self.crds_table_rw.write();
        defer crds_table_lock.unlock();
        var crds_table: *CrdsTable = crds_table_lock.mut();

        while (push_msg_queue.popOrNull()) |crds_value| {
            crds_table.insert(crds_value, now) catch {};
        }
    }

    /// serializes a list of ping messages into Packets and sends them out
    pub fn send_pings(
        self: *Self,
        pings: std.ArrayList(PingAndSocketAddr),
    ) error{ OutOfMemory, ChannelClosed, SerializationError }!void {
        var packet_buf: [PACKET_DATA_SIZE]u8 = undefined;

        for (pings.items) |ping_and_addr| {
            var serialized_ping = bincode.writeToSlice(&packet_buf, ping_and_addr.ping, .{}) catch return error.SerializationError;

            var to_endpoint = ping_and_addr.socket.to_endpoint();
            var packet = Packet.init(to_endpoint, packet_buf, serialized_ping.len);
            try self.packet_outgoing_channel.send(packet);
        }
    }

    /// returns a list of valid gossip nodes. this works by reading
    /// the contact infos from the crds table and filtering out
    /// nodes that are 1) too old, 2) have a different shred version, or 3) have
    /// an invalid gossip address.
    pub fn get_gossip_nodes(
        self: *Self,
        /// the output slice which will be filled with gossip nodes
        nodes: []crds.LegacyContactInfo,
        /// the maximum number of nodes to return ( max_size == nodes.len but comptime for init of stack array)
        comptime MAX_SIZE: usize,
        /// current time (used to filter out nodes that are too old)
        now: u64,
    ) []crds.LegacyContactInfo {
        std.debug.assert(MAX_SIZE == nodes.len);

        var buf: [MAX_SIZE]crds.CrdsVersionedValue = undefined;
        const contact_infos = blk: {
            var crds_table_lock = self.crds_table_rw.read();
            defer crds_table_lock.unlock();

            var crds_table: *const CrdsTable = crds_table_lock.get();
            break :blk crds_table.get_contact_infos(&buf);
        };

        if (contact_infos.len == 0) {
            return nodes[0..0];
        }

        // filter only valid gossip addresses
        const GOSSIP_ACTIVE_TIMEOUT = 60 * std.time.ms_per_s;
        const too_old_ts = now -| GOSSIP_ACTIVE_TIMEOUT;

        var node_index: usize = 0;
        for (contact_infos) |contact_info| {
            const peer_info = contact_info.value.data.LegacyContactInfo;
            const peer_gossip_addr = peer_info.gossip;

            // filter inactive nodes
            if (contact_info.timestamp_on_insertion < too_old_ts) {
                continue;
            }
            // filter self
            if (contact_info.value.id().equals(&self.my_pubkey)) {
                continue;
            }
            // filter matching shred version or my_shred_version == 0
            if (self.my_shred_version != 0 and self.my_shred_version != peer_info.shred_version) {
                continue;
            }
            // filter on valid gossip address
            crds.sanitize_socket(&peer_gossip_addr) catch continue;

            nodes[node_index] = peer_info;
            node_index += 1;

            if (node_index == nodes.len) {
                break;
            }
        }

        return nodes[0..node_index];
    }
};

const PacketBuilder = enum {
    PullResponse,
    PushMessage,

    fn build_packets(
        self: PacketBuilder,
        allocator: std.mem.Allocator,
        my_pubkey: Pubkey,
        to_crds_values: *const std.ArrayList(*const std.ArrayList(CrdsValue)),
        to_endpoints: *const std.ArrayList(*const EndPoint),
        max_chunk_bytes: usize,
    ) error{ SerializationError, OutOfMemory }!std.ArrayList(Packet) {
        var packets = try std.ArrayList(Packet).initCapacity(allocator, MAX_PACKETS_PER_PUSH);
        errdefer packets.deinit();

        var packet_buf: [PACKET_DATA_SIZE]u8 = undefined;
        var buf_byte_size: u64 = 0;

        var protocol_msg_values = std.ArrayList(CrdsValue).init(allocator);
        defer protocol_msg_values.deinit();

        for (to_crds_values.items, to_endpoints.items) |crds_values, to_endpoint| {
            const crds_value_len = crds_values.items.len;

            for (crds_values.items, 0..) |crds_value, i| {
                const data_byte_size = bincode.get_serialized_size_with_slice(&packet_buf, crds_value, bincode.Params{}) catch {
                    return error.SerializationError;
                };

                // should never have a chunk larger than the max
                if (data_byte_size > max_chunk_bytes) {
                    unreachable;
                }
                const new_chunk_size = buf_byte_size + data_byte_size;
                const is_last_iter = i == crds_value_len - 1;

                if (new_chunk_size > max_chunk_bytes or is_last_iter) {
                    // write message to packet
                    const protocol_message = switch (self) {
                        PacketBuilder.PullResponse => Protocol{ .PullResponse = .{ my_pubkey, protocol_msg_values.items } },
                        PacketBuilder.PushMessage => Protocol{ .PushMessage = .{ my_pubkey, protocol_msg_values.items } },
                    };
                    const packet_slice = bincode.writeToSlice(&packet_buf, protocol_message, bincode.Params{}) catch {
                        return error.SerializationError;
                    };
                    const packet = Packet.init(to_endpoint.*, packet_buf, packet_slice.len);
                    try packets.append(packet);

                    // reset array
                    buf_byte_size = data_byte_size;
                    protocol_msg_values.clearRetainingCapacity();
                    try protocol_msg_values.append(crds_value);
                } else {
                    // add it to the current chunk
                    buf_byte_size = new_chunk_size;
                    try protocol_msg_values.append(crds_value);
                }
            }
        }

        return packets;
    }
};

test "gossip.gossip_service: tests handle_prune_messages" {
    var rng = std.rand.DefaultPrng.init(91);

    const allocator = std.testing.allocator;
    var exit = AtomicBool.init(false);
    var my_keypair = try KeyPair.create([_]u8{1} ** 32);
    var my_pubkey = Pubkey.fromPublicKey(&my_keypair.public_key, true);

    var contact_info = crds.LegacyContactInfo.default(my_pubkey);
    contact_info.gossip = SocketAddr.init_ipv4(.{ 127, 0, 0, 1 }, 0);

    var gossip_service = try GossipService.init(
        allocator,
        contact_info,
        my_keypair,
        &exit,
    );
    defer gossip_service.deinit();

    // add some peers
    var lg = gossip_service.crds_table_rw.write();
    var peers = std.ArrayList(crds.LegacyContactInfo).init(allocator);
    defer peers.deinit();
    for (0..10) |_| {
        var rand_keypair = try KeyPair.create(null);
        var value = try CrdsValue.random_with_index(rng.random(), &rand_keypair, 0); // contact info
        try lg.mut().insert(value, get_wallclock());
        try peers.append(value.data.LegacyContactInfo);
    }
    lg.unlock();

    {
        var as_lock = gossip_service.active_set_rw.write();
        var as: *ActiveSet = as_lock.mut();
        try as.rotate(peers.items);
        as_lock.unlock();
    }

    var as_lock = gossip_service.active_set_rw.read();
    var as: *const ActiveSet = as_lock.get();
    try std.testing.expect(as.len > 0); // FIX
    var peer0 = as.peers[0];
    as_lock.unlock();

    var prunes = [_]Pubkey{Pubkey.random(rng.random(), .{})};
    var prune_data = PruneData{
        .pubkey = peer0,
        .destination = gossip_service.my_pubkey,
        .prunes = &prunes,
        .signature = undefined,
        .wallclock = get_wallclock(),
    };
    try prune_data.sign(&my_keypair);

    try gossip_service.handle_prune_message(&prune_data);

    var as_lock2 = gossip_service.active_set_rw.read();
    var as2: *const ActiveSet = as_lock2.get();
    try std.testing.expect(as2.pruned_peers.get(peer0).?.contains(&prunes[0].data));
    as_lock2.unlock();
}

test "gossip.gossip_service: tests handle_pull_response" {
    const allocator = std.testing.allocator;

    var rng = std.rand.DefaultPrng.init(91);
    var exit = AtomicBool.init(false);
    var my_keypair = try KeyPair.create([_]u8{1} ** 32);
    var my_pubkey = Pubkey.fromPublicKey(&my_keypair.public_key, true);

    var contact_info = crds.LegacyContactInfo.default(my_pubkey);
    contact_info.gossip = SocketAddr.init_ipv4(.{ 127, 0, 0, 1 }, 0);

    var gossip_service = try GossipService.init(
        allocator,
        contact_info,
        my_keypair,
        &exit,
    );
    defer gossip_service.deinit();

    // get random values
    var crds_values: [5]CrdsValue = undefined;
    var kp = try KeyPair.create(null);
    for (0..5) |i| {
        var value = try CrdsValue.random_with_index(rng.random(), &kp, 0);
        value.data.LegacyContactInfo.id = Pubkey.random(rng.random(), .{});
        crds_values[i] = value;
    }

    try gossip_service.handle_pull_response(&crds_values, null);

    // make sure values are inserted
    var crds_table_lock = gossip_service.crds_table_rw.read();
    var crds_table: *const CrdsTable = crds_table_lock.get();
    for (crds_values) |value| {
        _ = crds_table.get(value.label()).?;
    }
    crds_table_lock.unlock();

    // try inserting again with same values (should all fail)
    try gossip_service.handle_pull_response(&crds_values, null);

    var lg = gossip_service.failed_pull_hashes_mux.lock();
    var failed_pull_hashes: *HashTimeQueue = lg.mut();
    try std.testing.expect(failed_pull_hashes.len() == 5);
    lg.unlock();
}

test "gossip.gossip_service: tests handle_pull_request" {
    const allocator = std.testing.allocator;

    var rng = std.rand.DefaultPrng.init(91);
    var exit = AtomicBool.init(false);
    var my_keypair = try KeyPair.create([_]u8{1} ** 32);
    var my_pubkey = Pubkey.fromPublicKey(&my_keypair.public_key, true);

    var contact_info = crds.LegacyContactInfo.default(my_pubkey);
    contact_info.gossip = SocketAddr.init_ipv4(.{ 127, 0, 0, 1 }, 0);

    var gossip_service = try GossipService.init(
        allocator,
        contact_info,
        my_keypair,
        &exit,
    );
    defer gossip_service.deinit();

    // insert random values
    var crds_table_lock = gossip_service.crds_table_rw.write();
    var crds_table: *CrdsTable = crds_table_lock.mut();
    const N_FILTER_BITS = 1;

    var done = false;
    var count: usize = 0;
    while (!done) {
        count += 1;
        for (0..5) |_| {
            var value = try CrdsValue.random_with_index(rng.random(), &my_keypair, 0);
            value.data.LegacyContactInfo.id = Pubkey.random(rng.random(), .{});
            try crds_table.insert(value, get_wallclock());

            // make sure well get a response from the request
            const vers_value = crds_table.get(value.label()).?;
            const hash_bits = pull_request.hash_to_u64(&vers_value.value_hash) >> (64 - N_FILTER_BITS);
            if (hash_bits == 0) {
                done = true;
            }
        }

        if (count > 5) {
            @panic("something went wrong");
        }
    }
    crds_table_lock.unlock();

    const Bloom = @import("../bloom/bloom.zig").Bloom;
    // only consider the first bit so we know well get matches
    var bloom = try Bloom.random(allocator, 100, 0.1, N_FILTER_BITS);
    defer bloom.deinit();

    var ci_data = crds.CrdsData.random_from_index(rng.random(), 0);
    ci_data.LegacyContactInfo.id = my_pubkey;
    const crds_value = try CrdsValue.initSigned(ci_data, &my_keypair);

    const addr = SocketAddr.random(rng.random());
    var ping_lock = gossip_service.ping_cache_rw.write();
    var ping_cache: *PingCache = ping_lock.mut();
    ping_cache._set_pong(my_pubkey, addr);
    ping_lock.unlock();

    const filter = CrdsFilter{
        .filter = bloom,
        .mask = (~@as(usize, 0)) >> N_FILTER_BITS,
        .mask_bits = N_FILTER_BITS,
    };

    var packets = try gossip_service.handle_pull_request(
        crds_value,
        filter,
        addr.to_endpoint(),
        null,
    );
    defer packets.?.deinit();

    try std.testing.expect(packets.?.items.len > 0);
}

test "gossip.gossip_service: test build prune messages and handle_push_msgs" {
    const allocator = std.testing.allocator;
    var rng = std.rand.DefaultPrng.init(91);
    var exit = AtomicBool.init(false);
    var my_keypair = try KeyPair.create([_]u8{1} ** 32);
    var my_pubkey = Pubkey.fromPublicKey(&my_keypair.public_key, true);

    var contact_info = crds.LegacyContactInfo.default(my_pubkey);
    contact_info.gossip = SocketAddr.init_ipv4(.{ 127, 0, 0, 1 }, 0);

    var gossip_service = try GossipService.init(
        allocator,
        contact_info,
        my_keypair,
        &exit,
    );
    defer gossip_service.deinit();

    var push_from = Pubkey.random(rng.random(), .{});
    var values = std.ArrayList(CrdsValue).init(allocator);
    defer values.deinit();
    for (0..10) |_| {
        var value = try CrdsValue.random_with_index(rng.random(), &my_keypair, 0);
        value.data.LegacyContactInfo.id = Pubkey.random(rng.random(), .{});
        try values.append(value);
    }

    var logger = Logger.init(std.testing.allocator, .debug);
    defer logger.deinit();
    logger.spawn();

    // insert contact info to send prunes to
    var send_contact_info = crds.LegacyContactInfo.random(rng.random());
    send_contact_info.id = push_from;
    // valid socket addr
    var gossip_socket = SocketAddr.init_ipv4(.{ 127, 0, 0, 1 }, 20);
    send_contact_info.gossip = gossip_socket;

    var ci_value = try CrdsValue.initSigned(crds.CrdsData{
        .LegacyContactInfo = send_contact_info,
    }, &my_keypair);
    var lg = gossip_service.crds_table_rw.write();
    try lg.mut().insert(ci_value, get_wallclock());
    lg.unlock();

    var forigins = try gossip_service.handle_push_message(values.items);
    defer forigins.deinit();
    try std.testing.expect(forigins.keys().len == 0);

    var failed_origins = try gossip_service.handle_push_message(values.items);
    defer failed_origins.deinit();
    try std.testing.expect(failed_origins.keys().len > 0);

    var prune_packets = try gossip_service.build_prune_message(&failed_origins, push_from);
    defer prune_packets.deinit();

    var packet = prune_packets.items[0];
    var protocol_message = try bincode.readFromSlice(
        allocator,
        Protocol,
        packet.data[0..packet.size],
        bincode.Params.standard,
    );
    defer bincode.free(allocator, protocol_message);

    var msg = protocol_message.PruneMessage;
    var prune_data = msg[1];
    try std.testing.expect(prune_data.destination.equals(&push_from));
    try std.testing.expectEqual(prune_data.prunes.len, 10);
}

test "gossip.gossip_service: test build_pull_requests" {
    const allocator = std.testing.allocator;
    var rng = std.rand.DefaultPrng.init(91);
    var exit = AtomicBool.init(false);
    var my_keypair = try KeyPair.create([_]u8{1} ** 32);
    var my_pubkey = Pubkey.fromPublicKey(&my_keypair.public_key, true);

    var contact_info = crds.LegacyContactInfo.default(my_pubkey);
    contact_info.gossip = SocketAddr.init_ipv4(.{ 127, 0, 0, 1 }, 0);

    var gossip_service = try GossipService.init(
        allocator,
        contact_info,
        my_keypair,
        &exit,
    );
    defer gossip_service.deinit();

    var logger = Logger.init(std.testing.allocator, .debug);
    defer logger.deinit();
    logger.spawn();

    // insert peers to send msgs to
    var keypair = try KeyPair.create([_]u8{1} ** 32);
    var ping_lock = gossip_service.ping_cache_rw.write();
    var lg = gossip_service.crds_table_rw.write();
    for (0..20) |_| {
        var value = try CrdsValue.random_with_index(rng.random(), &keypair, 0);
        try lg.mut().insert(value, get_wallclock());
        var pc: *PingCache = ping_lock.mut();
        pc._set_pong(value.data.LegacyContactInfo.id, value.data.LegacyContactInfo.gossip);
    }
    lg.unlock();
    ping_lock.unlock();

    var packets = try gossip_service.build_pull_requests(2);
    defer packets.deinit();

    try std.testing.expect(packets.items.len > 1);
    try std.testing.expect(!std.mem.eql(u8, &packets.items[0].data, &packets.items[1].data));
}

test "gossip.gossip_service: test build_push_messages" {
    const allocator = std.testing.allocator;
    var rng = std.rand.DefaultPrng.init(91);
    var exit = AtomicBool.init(false);
    var my_keypair = try KeyPair.create([_]u8{1} ** 32);
    var my_pubkey = Pubkey.fromPublicKey(&my_keypair.public_key, true);

    var contact_info = crds.LegacyContactInfo.default(my_pubkey);
    contact_info.gossip = SocketAddr.init_ipv4(.{ 127, 0, 0, 1 }, 0);

    var gossip_service = try GossipService.init(
        allocator,
        contact_info,
        my_keypair,
        &exit,
    );
    defer gossip_service.deinit();

    // add some peers
    var peers = std.ArrayList(crds.LegacyContactInfo).init(allocator);
    defer peers.deinit();
    var lg = gossip_service.crds_table_rw.write();
    for (0..10) |_| {
        var keypair = try KeyPair.create(null);
        var value = try CrdsValue.random_with_index(rng.random(), &keypair, 0); // contact info
        try lg.mut().insert(value, get_wallclock());
        try peers.append(value.data.LegacyContactInfo);
    }
    lg.unlock();

    var keypair = try KeyPair.create([_]u8{1} ** 32);
    // var id = Pubkey.fromPublicKey(&keypair.public_key, false);
    var value = try CrdsValue.random(rng.random(), &keypair);

    // set the active set
    {
        var as_lock = gossip_service.active_set_rw.write();
        var as: *ActiveSet = as_lock.mut();
        try as.rotate(peers.items);
        as_lock.unlock();
        try std.testing.expect(as.len > 0);
    }

    {
        var pqlg = gossip_service.push_msg_queue_mux.lock();
        var push_queue = pqlg.mut();
        try push_queue.append(value);
        pqlg.unlock();
    }
    gossip_service.drain_push_queue_to_crds_table(get_wallclock());

    var clg = gossip_service.crds_table_rw.read();
    try std.testing.expect(clg.get().len() == 11);
    clg.unlock();

    var cursor: u64 = 0;
    var msgs = (try gossip_service.build_push_messages(&cursor)).?;
    try std.testing.expectEqual(cursor, 11);
    try std.testing.expect(msgs.items.len > 0);
    msgs.deinit();

    var msgs2 = try gossip_service.build_push_messages(&cursor);
    try std.testing.expectEqual(cursor, 11);
    try std.testing.expect(msgs2 == null);
}

test "gossip.gossip_service: test packet verification" {
    const allocator = std.testing.allocator;
    var exit = AtomicBool.init(false);
    var keypair = try KeyPair.create([_]u8{1} ** 32);
    var id = Pubkey.fromPublicKey(&keypair.public_key, true);

    var contact_info = crds.LegacyContactInfo.default(id);
    contact_info.gossip = SocketAddr.init_ipv4(.{ 127, 0, 0, 1 }, 0);

    var gossip_service = try GossipService.init(allocator, contact_info, keypair, &exit);
    defer gossip_service.deinit();

    var packet_channel = gossip_service.packet_incoming_channel;
    var verified_channel = gossip_service.verified_incoming_channel;

    var logger = Logger.init(std.testing.allocator, .debug);
    defer logger.deinit();
    logger.spawn();

    var packet_verifier_handle = try Thread.spawn(.{}, GossipService.verify_packets, .{ &gossip_service, logger });

    var rng = std.rand.DefaultPrng.init(get_wallclock());
    var data = crds.CrdsData.random_from_index(rng.random(), 0);
    data.LegacyContactInfo.id = id;
    data.LegacyContactInfo.wallclock = 0;
    var value = try CrdsValue.initSigned(data, &keypair);

    try std.testing.expect(try value.verify(id));

    var values = [_]crds.CrdsValue{value};
    const protocol_msg = Protocol{
        .PushMessage = .{ id, &values },
    };

    var peer = SocketAddr.init_ipv4(.{ 127, 0, 0, 1 }, 0);
    var from = peer.to_endpoint();

    var buf = [_]u8{0} ** PACKET_DATA_SIZE;
    var out = try bincode.writeToSlice(buf[0..], protocol_msg, bincode.Params{});
    var packet = Packet.init(from, buf, out.len);

    for (0..3) |_| {
        try packet_channel.send(packet);
    }

    // send one which fails sanitization
    var value_v2 = try CrdsValue.initSigned(crds.CrdsData.random_from_index(rng.random(), 2), &keypair);
    value_v2.data.EpochSlots[0] = crds.MAX_EPOCH_SLOTS;
    var values_v2 = [_]crds.CrdsValue{value_v2};
    const protocol_msg_v2 = Protocol{
        .PushMessage = .{ id, &values_v2 },
    };
    var buf_v2 = [_]u8{0} ** PACKET_DATA_SIZE;
    var out_v2 = try bincode.writeToSlice(buf_v2[0..], protocol_msg_v2, bincode.Params{});
    var packet_v2 = Packet.init(from, buf_v2, out_v2.len);
    try packet_channel.send(packet_v2);

    // send one with a incorrect signature
    var rand_keypair = try KeyPair.create([_]u8{3} ** 32);
    var value2 = try CrdsValue.initSigned(crds.CrdsData.random_from_index(rng.random(), 0), &rand_keypair);
    var values2 = [_]crds.CrdsValue{value2};
    const protocol_msg2 = Protocol{
        .PushMessage = .{ id, &values2 },
    };
    var buf2 = [_]u8{0} ** PACKET_DATA_SIZE;
    var out2 = try bincode.writeToSlice(buf2[0..], protocol_msg2, bincode.Params{});
    var packet2 = Packet.init(from, buf2, out2.len);
    try packet_channel.send(packet2);

    // send it with a CrdsValue which hash a slice
    {
        var rand_pubkey = Pubkey.fromPublicKey(&rand_keypair.public_key, true);
        var dshred = crds.DuplicateShred.random(rng.random());
        var chunk: [32]u8 = .{1} ** 32;
        dshred.chunk = &chunk;
        dshred.from = rand_pubkey;
        var dshred_data = crds.CrdsData{
            .DuplicateShred = .{ 1, dshred },
        };
        var dshred_value = try CrdsValue.initSigned(dshred_data, &rand_keypair);
        var values3 = [_]crds.CrdsValue{dshred_value};
        const protocol_msg3 = Protocol{
            .PushMessage = .{ id, &values3 },
        };
        var buf3 = [_]u8{0} ** PACKET_DATA_SIZE;
        var out3 = try bincode.writeToSlice(buf3[0..], protocol_msg3, bincode.Params{});
        var packet3 = Packet.init(from, buf3, out3.len);
        try packet_channel.send(packet3);
    }

    var msg_count: usize = 0;
    while (msg_count < 4) {
        if (try verified_channel.try_drain()) |msgs| {
            defer verified_channel.allocator.free(msgs);
            for (msgs) |msg| {
                defer bincode.free(gossip_service.allocator, msg);
                try std.testing.expect(msg.message.PushMessage[0].equals(&id));
                msg_count += 1;
            }
        }
        std.time.sleep(10);
    }

    var attempt_count: u16 = 0;

    while (packet_channel.buffer.private.v.items.len != 0) {
        std.time.sleep(std.time.ns_per_ms * 10);
        attempt_count += 1;
        if (attempt_count > 10) {
            try std.testing.expect(false);
        }
    }

    try std.testing.expect(packet_channel.buffer.private.v.items.len == 0);
    try std.testing.expect(verified_channel.buffer.private.v.items.len == 0);

    exit.store(true, std.atomic.Ordering.Unordered);
    packet_verifier_handle.join();
}

test "gossip.gossip_service: process contact_info push packet" {
    const allocator = std.testing.allocator;
    var exit = AtomicBool.init(false);
    var my_keypair = try KeyPair.create([_]u8{1} ** 32);
    var my_pubkey = Pubkey.fromPublicKey(&my_keypair.public_key, true);

    var contact_info = crds.LegacyContactInfo.default(my_pubkey);
    contact_info.gossip = SocketAddr.init_ipv4(.{ 127, 0, 0, 1 }, 0);

    var gossip_service = try GossipService.init(
        allocator,
        contact_info,
        my_keypair,
        &exit,
    );
    defer gossip_service.deinit();

    var verified_channel = gossip_service.verified_incoming_channel;
    var responder_channel = gossip_service.packet_outgoing_channel;

    var logger = Logger.init(allocator, .debug);
    defer logger.deinit();
    logger.spawn();

    var kp = try KeyPair.create(null);
    var pk = Pubkey.fromPublicKey(&kp.public_key, false);

    var packet_handle = try Thread.spawn(
        .{},
        GossipService.process_messages,
        .{
            &gossip_service,
            logger,
        },
    );

    // send a push message
    var id = pk;

    // new contact info
    var legacy_contact_info = crds.LegacyContactInfo.default(id);
    var crds_data = crds.CrdsData{
        .LegacyContactInfo = legacy_contact_info,
    };
    var crds_value = try crds.CrdsValue.initSigned(crds_data, &kp);
    var values = [_]crds.CrdsValue{crds_value};
    const msg = Protocol{
        .PushMessage = .{ id, &values },
    };

    // packet
    const peer = SocketAddr.init_ipv4(.{ 127, 0, 0, 1 }, 8000).to_endpoint();
    const protocol_msg = ProtocolMessage{
        .from_endpoint = peer,
        .message = msg,
    };
    try verified_channel.send(protocol_msg);

    // ping
    const ping_msg = ProtocolMessage{
        .message = Protocol{
            .PingMessage = try Ping.init(.{0} ** 32, &kp),
        },
        .from_endpoint = peer,
    };
    try verified_channel.send(ping_msg);

    // correct insertion into table
    var buf2: [100]crds.CrdsVersionedValue = undefined;
    std.time.sleep(std.time.ns_per_s);

    {
        var lg = gossip_service.crds_table_rw.read();
        var res = lg.get().get_contact_infos(&buf2);
        try std.testing.expect(res.len == 1);
        lg.unlock();
    }

    const resp = (try responder_channel.try_drain()).?;
    defer responder_channel.allocator.free(resp);
    try std.testing.expect(resp.len == 1);

    exit.store(true, std.atomic.Ordering.Unordered);
    packet_handle.join();
}

test "gossip.gossip_service: init, exit, and deinit" {
    var gossip_address = SocketAddr.init_ipv4(.{ 127, 0, 0, 1 }, 0);
    var my_keypair = try KeyPair.create(null);
    var rng = std.rand.DefaultPrng.init(get_wallclock());
    var contact_info = crds.LegacyContactInfo.random(rng.random());
    contact_info.gossip = gossip_address;
    var exit = AtomicBool.init(false);
    var gossip_service = try GossipService.init(
        std.testing.allocator,
        contact_info,
        my_keypair,
        &exit,
    );

    var logger = Logger.init(std.testing.allocator, .debug);
    defer logger.deinit();
    logger.spawn();

    var handle = try std.Thread.spawn(
        .{},
        GossipService.run,
        .{ &gossip_service, logger },
    );

    exit.store(true, std.atomic.Ordering.Unordered);
    handle.join();
    gossip_service.deinit();
}<|MERGE_RESOLUTION|>--- conflicted
+++ resolved
@@ -696,13 +696,8 @@
             var failed_pull_hashes_lock = self.failed_pull_hashes_mux.lock();
             defer failed_pull_hashes_lock.unlock();
 
-<<<<<<< HEAD
             const failed_pull_hashes: *const HashTimeQueue = failed_pull_hashes_lock.get();
-            break :blk try failed_pull_hashes.get_values(self.allocator);
-=======
-            const failed_pull_hashes: *const HashTimeQueue = failed_pull_hashes_lg.get();
             break :blk try failed_pull_hashes.get_values();
->>>>>>> b5718706
         };
         defer failed_pull_hashes_array.deinit();
 
@@ -910,15 +905,9 @@
         var failed_insert_indexs = insert_results.failed.?;
         defer failed_insert_indexs.deinit();
         {
-<<<<<<< HEAD
             var failed_pull_hashes_lock = self.failed_pull_hashes_mux.lock();
-            var failed_pull_hashes = failed_pull_hashes_lock.mut();
+            var failed_pull_hashes: *HashTimeQueue = failed_pull_hashes_lock.mut();
             defer failed_pull_hashes_lock.unlock();
-=======
-            var failed_pull_hashes_lg = self.failed_pull_hashes_mux.lock();
-            var failed_pull_hashes: *HashTimeQueue = failed_pull_hashes_lg.mut();
-            defer failed_pull_hashes_lg.unlock();
->>>>>>> b5718706
 
             const failed_insert_cutoff_timestamp = now -| FAILED_INSERTS_RETENTION_MS;
             try failed_pull_hashes.trim(failed_insert_cutoff_timestamp);
@@ -1050,12 +1039,7 @@
             var crds_table_lock = self.crds_table_rw.write();
             defer crds_table_lock.unlock();
 
-<<<<<<< HEAD
             var crds_table: *CrdsTable = crds_table_lock.mut();
-=======
-            var crds_table: *CrdsTable = crds_table_lg.mut();
-
->>>>>>> b5718706
             var result = try crds_table.insert_values(
                 push_values,
                 CRDS_GOSSIP_PUSH_MSG_TIMEOUT_MS,
