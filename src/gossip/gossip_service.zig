const std = @import("std");
const builtin = @import("builtin");
const network = @import("zig-network");
const EndPoint = network.EndPoint;
const Packet = @import("packet.zig").Packet;
const PACKET_DATA_SIZE = @import("packet.zig").PACKET_DATA_SIZE;

const ThreadPool = @import("../sync/thread_pool.zig").ThreadPool;
const Task = ThreadPool.Task;
const Batch = ThreadPool.Batch;
const ArrayList = std.ArrayList;

const Thread = std.Thread;
const AtomicBool = std.atomic.Atomic(bool);
const UdpSocket = network.Socket;
const Tuple = std.meta.Tuple;
const SocketAddr = @import("../net/net.zig").SocketAddr;
const endpointToString = @import("../net/net.zig").endpointToString;
const _protocol = @import("protocol.zig");
const Protocol = _protocol.Protocol;
const PruneData = _protocol.PruneData;

const Mux = @import("../sync/mux.zig").Mux;
const RwMux = @import("../sync/mux.zig").RwMux;

const Ping = @import("ping_pong.zig").Ping;
const Pong = @import("ping_pong.zig").Pong;
const bincode = @import("../bincode/bincode.zig");
const crds = @import("../gossip/crds.zig");
const LegacyContactInfo = crds.LegacyContactInfo;
const node = @import("./node.zig");
const ContactInfo = node.ContactInfo;
const CrdsValue = crds.CrdsValue;

const KeyPair = std.crypto.sign.Ed25519.KeyPair;
const Pubkey = @import("../core/pubkey.zig").Pubkey;
const getWallclockMs = @import("../gossip/crds.zig").getWallclockMs;

const _crds_table = @import("../gossip/crds_table.zig");
const CrdsTable = _crds_table.CrdsTable;
const CrdsError = _crds_table.CrdsError;
const HashTimeQueue = _crds_table.HashTimeQueue;
const CRDS_UNIQUE_PUBKEY_CAPACITY = _crds_table.CRDS_UNIQUE_PUBKEY_CAPACITY;
const AutoArrayHashSet = _crds_table.AutoArrayHashSet;

const Logger = @import("../trace/log.zig").Logger;
const DoNothingSink = @import("../trace/log.zig").DoNothingSink;
const Entry = @import("../trace/entry.zig").Entry;

const pull_request = @import("../gossip/pull_request.zig");
const CrdsFilter = pull_request.CrdsFilter;
const MAX_NUM_PULL_REQUESTS = pull_request.MAX_NUM_PULL_REQUESTS;

const pull_response = @import("../gossip/pull_response.zig");
const ActiveSet = @import("../gossip/active_set.zig").ActiveSet;

const Hash = @import("../core/hash.zig").Hash;

const socket_utils = @import("socket_utils.zig");

const Channel = @import("../sync/channel.zig").Channel;

const PacketBatch = ArrayList(Packet);
const PacketChannel = Channel(Packet);
const PacketBatchChannel = Channel(PacketBatch);

const ProtocolMessage = struct { from_endpoint: EndPoint, message: Protocol };

const ProtocolChannel = Channel(ProtocolMessage);
const PingCache = @import("./ping_pong.zig").PingCache;
const PingAndSocketAddr = @import("./ping_pong.zig").PingAndSocketAddr;
const echo = @import("../net/echo.zig");

pub const CRDS_GOSSIP_PULL_CRDS_TIMEOUT_MS: u64 = 15000;
pub const CRDS_GOSSIP_PUSH_MSG_TIMEOUT_MS: u64 = 30000;
pub const CRDS_GOSSIP_PRUNE_MSG_TIMEOUT_MS: u64 = 500;

pub const FAILED_INSERTS_RETENTION_MS: u64 = 20_000;

pub const MAX_PACKETS_PER_PUSH: usize = 64;
pub const MAX_BYTES_PER_PUSH: u64 = PACKET_DATA_SIZE * @as(u64, MAX_PACKETS_PER_PUSH);

// 4 (enum) + 32 (pubkey) + 8 (len) = 44
pub const MAX_PUSH_MESSAGE_PAYLOAD_SIZE: usize = PACKET_DATA_SIZE - 44;

pub const GOSSIP_SLEEP_MILLIS: u64 = 100;
pub const GOSSIP_PING_CACHE_CAPACITY: usize = 65536;
pub const GOSSIP_PING_CACHE_TTL_NS: u64 = std.time.ns_per_s * 1280;
pub const GOSSIP_PING_CACHE_RATE_LIMIT_DELAY_NS: u64 = std.time.ns_per_s * (1280 / 64);

pub const MAX_NUM_CRDS_VALUES_PULL_RESPONSE = 20; // TODO: this is approx the rust one -- should tune

/// Maximum number of origin nodes that a PruneData may contain, such that the
/// serialized size of the PruneMessage stays below PACKET_DATA_SIZE.
pub const MAX_PRUNE_DATA_NODES: usize = 32;
pub const NUM_ACTIVE_SET_ENTRIES: usize = 25;

// TODO: replace with get_epoch_duration when BankForks is supported
const DEFAULT_EPOCH_DURATION: u64 = 172800000;

const Config = struct { mode: enum { normal, tests, bench } = .normal };

pub const GossipService = struct {
    allocator: std.mem.Allocator,

    // note: this contact info should not change
    gossip_socket: UdpSocket,
    /// This contact info is mutated by the buildMessages thread, so it must
    /// only be read by that thread, or it needs a synchronization mechanism.
    my_contact_info: ContactInfo,
    my_keypair: KeyPair,
    my_pubkey: Pubkey,
    my_shred_version: std.atomic.Atomic(u16),
    exit: *AtomicBool,

    // communication between threads
    packet_incoming_channel: *PacketBatchChannel,
    packet_outgoing_channel: *PacketBatchChannel,
    verified_incoming_channel: *ProtocolChannel,

    crds_table_rw: RwMux(CrdsTable),
    // push message things
    active_set_rw: RwMux(ActiveSet),
    push_msg_queue_mux: Mux(ArrayList(CrdsValue)),
    // pull message things
    failed_pull_hashes_mux: Mux(HashTimeQueue),

    /// This contact info is mutated by the buildMessages thread, so it must
    /// only be read by that thread, or it needs a synchronization mechanism.
    entrypoints: ArrayList(Entrypoint),
    ping_cache_rw: RwMux(PingCache),
    logger: Logger,
    thread_pool: *ThreadPool,
    echo_server: echo.Server,

    // used for benchmarking
    messages_processed: std.atomic.Atomic(usize) = std.atomic.Atomic(usize).init(0),

    const Entrypoint = struct { addr: SocketAddr, info: ?ContactInfo = null };

    const Self = @This();

    pub fn init(
        allocator: std.mem.Allocator,
        my_contact_info: ContactInfo,
        my_keypair: KeyPair,
        entrypoints: ?ArrayList(SocketAddr),
        exit: *AtomicBool,
        logger: Logger,
    ) error{ OutOfMemory, GossipAddrUnspecified, SocketCreateFailed, SocketBindFailed, SocketSetTimeoutFailed }!Self {
        var packet_incoming_channel = PacketBatchChannel.init(allocator, 10000);
        var packet_outgoing_channel = PacketBatchChannel.init(allocator, 10000);
        var verified_incoming_channel = ProtocolChannel.init(allocator, 10000);

        errdefer {
            packet_incoming_channel.deinit();
            packet_outgoing_channel.deinit();
            verified_incoming_channel.deinit();
        }

        var thread_pool = try allocator.create(ThreadPool);
        var n_threads = @min(@as(u32, @truncate(std.Thread.getCpuCount() catch 1)), 8);
        thread_pool.* = ThreadPool.init(.{
            .max_threads = n_threads,
            .stack_size = 2 * 1024 * 1024,
        });
        logger.debugf("using n_threads in gossip: {}", .{n_threads});

        var crds_table = try CrdsTable.init(allocator, thread_pool);
        errdefer crds_table.deinit();
        var crds_table_rw = RwMux(CrdsTable).init(crds_table);
        var my_pubkey = Pubkey.fromPublicKey(&my_keypair.public_key, false);
        var my_shred_version = my_contact_info.shred_version;
        var active_set = ActiveSet.init(allocator);

        // bind the socket
        const gossip_address = my_contact_info.getSocket(node.SOCKET_TAG_GOSSIP) orelse return error.GossipAddrUnspecified;
        var gossip_socket = UdpSocket.create(.ipv4, .udp) catch return error.SocketCreateFailed;
        gossip_socket.bindToPort(gossip_address.port()) catch return error.SocketBindFailed;
        gossip_socket.setReadTimeout(socket_utils.SOCKET_TIMEOUT) catch return error.SocketSetTimeoutFailed; // 1 second

        var failed_pull_hashes = HashTimeQueue.init(allocator);
        var push_msg_q = ArrayList(CrdsValue).init(allocator);

        var echo_server = echo.Server.init(allocator, gossip_address.port(), logger, exit);

        var entrypoint_list = ArrayList(Entrypoint).init(allocator);
        if (entrypoints) |eps| {
            try entrypoint_list.ensureTotalCapacityPrecise(eps.items.len);
            for (eps.items) |ep| entrypoint_list.appendAssumeCapacity(.{ .addr = ep });
        }

        return Self{
            .my_contact_info = my_contact_info,
            .my_keypair = my_keypair,
            .my_pubkey = my_pubkey,
            .my_shred_version = std.atomic.Atomic(u16).init(my_shred_version),
            .gossip_socket = gossip_socket,
            .exit = exit,
            .packet_incoming_channel = packet_incoming_channel,
            .packet_outgoing_channel = packet_outgoing_channel,
            .verified_incoming_channel = verified_incoming_channel,
            .crds_table_rw = crds_table_rw,
            .allocator = allocator,
            .push_msg_queue_mux = Mux(ArrayList(CrdsValue)).init(push_msg_q),
            .active_set_rw = RwMux(ActiveSet).init(active_set),
            .failed_pull_hashes_mux = Mux(HashTimeQueue).init(failed_pull_hashes),
            .entrypoints = entrypoint_list,
            .ping_cache_rw = RwMux(PingCache).init(
                try PingCache.init(
                    allocator,
                    GOSSIP_PING_CACHE_TTL_NS,
                    GOSSIP_PING_CACHE_RATE_LIMIT_DELAY_NS,
                    GOSSIP_PING_CACHE_CAPACITY,
                ),
            ),
            .echo_server = echo_server,
            .logger = logger,
            .thread_pool = thread_pool,
        };
    }

    fn deinitRwMux(v: anytype) void {
        var lg = v.write();
        lg.mut().deinit();
        lg.unlock();
    }

    fn deinitMux(v: anytype) void {
        var lg = v.lock();
        lg.mut().deinit();
        lg.unlock();
    }

    pub fn deinit(self: *Self) void {
        self.my_contact_info.deinit();
        self.echo_server.deinit();
        self.gossip_socket.close();

        {
            var buff_lock = self.packet_incoming_channel.buffer.lock();
            var buff: *std.ArrayList(PacketBatch) = buff_lock.mut();
            for (buff.items) |*item| item.deinit();
            buff_lock.unlock();
            self.packet_incoming_channel.deinit();
        }
        self.verified_incoming_channel.deinit();
        {
            var buff_lock = self.packet_outgoing_channel.buffer.lock();
            var buff: *std.ArrayList(PacketBatch) = buff_lock.mut();
            for (buff.items) |*item| item.deinit();
            buff_lock.unlock();
            self.packet_outgoing_channel.deinit();
        }

        self.entrypoints.deinit();

        self.allocator.destroy(self.thread_pool);

        deinitRwMux(&self.crds_table_rw);
        deinitRwMux(&self.active_set_rw);
        deinitRwMux(&self.ping_cache_rw);
        deinitMux(&self.push_msg_queue_mux);
        deinitMux(&self.failed_pull_hashes_mux);
    }

    /// these threads should run forever - so if they join - somethings wrong
    /// and we should shutdown
    fn joinAndExit(self: *Self, handle: *std.Thread) void {
        handle.join();
        self.exit.store(true, std.atomic.Ordering.Unordered);
    }

    /// spawns required threads for the gossip serivce.
    /// including:
    ///     1) socket reciever
    ///     2) packet verifier
    ///     3) packet processor
    ///     4) build message loop (to send outgoing message) (only active if not a spy node)
    ///     5) a socket responder (to send outgoing packets)
    ///     6) echo server
    pub fn run(self: *Self, spy_node: bool) !void {
        var ip_echo_server_listener_handle = try Thread.spawn(.{}, echo.Server.listenAndServe, .{&self.echo_server});
        defer self.joinAndExit(&ip_echo_server_listener_handle);

        var receiver_handle = try Thread.spawn(.{}, socket_utils.readSocket, .{
            self.allocator,
            &self.gossip_socket,
            self.packet_incoming_channel,
            self.exit,
            self.logger,
        });
        defer self.joinAndExit(&receiver_handle);

        var packet_verifier_handle = try Thread.spawn(.{}, Self.verifyPackets, .{self});
        defer self.joinAndExit(&packet_verifier_handle);

        var packet_handle = try Thread.spawn(.{}, Self.processMessages, .{self});
        defer self.joinAndExit(&packet_handle);

        var maybe_build_messages_handle = if (!spy_node) try Thread.spawn(.{}, Self.buildMessages, .{self}) else null;
        defer {
            if (maybe_build_messages_handle) |*handle| {
                self.joinAndExit(handle);
            }
        }

        var responder_handle = try Thread.spawn(.{}, socket_utils.sendSocket, .{
            &self.gossip_socket,
            self.packet_outgoing_channel,
            self.exit,
            self.logger,
        });
        defer self.joinAndExit(&responder_handle);
    }

    const VerifyMessageTask = struct {
        packet: *const Packet,
        allocator: std.mem.Allocator,
        verified_incoming_channel: *Channel(ProtocolMessage),
        logger: Logger,

        task: Task,
        done: std.atomic.Atomic(bool) = std.atomic.Atomic(bool).init(false),

        pub fn callback(task: *Task) void {
            var self = @fieldParentPtr(@This(), "task", task);
            std.debug.assert(!self.done.load(std.atomic.Ordering.Acquire));
            defer self.done.store(true, std.atomic.Ordering.Release);

            var protocol_message = bincode.readFromSlice(
                self.allocator,
                Protocol,
                self.packet.data[0..self.packet.size],
                bincode.Params.standard,
            ) catch {
                self.logger.errf("gossip: packet_verify: failed to deserialize", .{});
                return;
            };

            protocol_message.sanitize() catch {
                self.logger.errf("gossip: packet_verify: failed to sanitize", .{});
                bincode.free(self.allocator, protocol_message);
                return;
            };

            protocol_message.verifySignature() catch |e| {
                self.logger.errf(
                    "gossip: packet_verify: failed to verify signature: {} from {}",
                    .{ e, self.packet.addr },
                );
                bincode.free(self.allocator, protocol_message);
                return;
            };

            const msg = ProtocolMessage{
                .from_endpoint = self.packet.addr,
                .message = protocol_message,
            };
            self.verified_incoming_channel.send(msg) catch unreachable;
        }

        /// waits for the task to be done, then resets the done state to false
        fn awaitAndReset(self: *VerifyMessageTask) void {
            while (!self.done.load(std.atomic.Ordering.Acquire)) {
                // wait
            }
            self.done.store(false, std.atomic.Ordering.Release);
        }
    };

    /// main logic for deserializing Packets into Protocol messages
    /// and verifing they have valid values, and have valid signatures.
    /// Verified Protocol messages are then sent to the verified_channel.
    fn verifyPackets(self: *Self) !void {
        var tasks = try self.allocator.alloc(VerifyMessageTask, socket_utils.PACKETS_PER_BATCH);
        defer self.allocator.free(tasks);

        // pre-allocate all the tasks
        for (tasks) |*task| {
            task.* = VerifyMessageTask{
                .task = .{ .callback = VerifyMessageTask.callback },
                .allocator = self.allocator,
                .verified_incoming_channel = self.verified_incoming_channel,
                .packet = &Packet.default(),
                .logger = self.logger,
            };
        }

        while (!self.exit.load(std.atomic.Ordering.Unordered)) {
            const maybe_packets = try self.packet_incoming_channel.try_drain();
            if (maybe_packets == null) {
                continue;
            }

            const packet_batches = maybe_packets.?;
            defer {
                for (packet_batches) |*packet_batch| {
                    packet_batch.deinit();
                }
                self.packet_incoming_channel.allocator.free(packet_batches);
            }

            // verify in parallel using the threadpool
            var count: usize = 0;
            for (packet_batches) |*packet_batch| {
                for (packet_batch.items) |*packet| {
                    var task = &tasks[count % socket_utils.PACKETS_PER_BATCH];
                    if (count >= socket_utils.PACKETS_PER_BATCH) {
                        task.awaitAndReset();
                    }
                    task.packet = packet;

                    const batch = Batch.from(&task.task);
                    self.thread_pool.schedule(batch);

                    count += 1;
                }
            }

            for (tasks[0..@min(count, socket_utils.PACKETS_PER_BATCH)]) |*task| {
                task.awaitAndReset();
            }
        }

        self.logger.debugf("verify_packets loop closed", .{});
    }

    // structs used in process_messages loop
    pub const PullRequestMessage = struct {
        filter: CrdsFilter,
        value: CrdsValue,
        from_endpoint: EndPoint,
    };

    pub const PongMessage = struct {
        pong: *Pong,
        from_endpoint: *EndPoint,
    };

    pub const PingMessage = struct {
        ping: *Ping,
        from_endpoint: *EndPoint,
    };

    pub const PushMessage = struct {
        crds_values: []CrdsValue,
        from_pubkey: *const Pubkey,
        from_endpoint: *const EndPoint,
    };

    pub const PullResponseMessage = struct {
        crds_values: []CrdsValue,
        from_pubkey: *Pubkey,
    };

    /// main logic for recieving and processing `Protocol` messages.
    pub fn processMessages(self: *Self) !void {
        var timer = std.time.Timer.start() catch unreachable;
        var msg_count: usize = 0;

        // we batch messages bc:
        // 1) less lock contention
        // 2) can use packetbatchs (ie, pre-allocated packets)
        // 3) processing read-heavy messages in parallel (specifically pull-requests)

        const init_capacity = socket_utils.PACKETS_PER_BATCH;
        var push_messages = try ArrayList(PushMessage).initCapacity(self.allocator, init_capacity);
        var pull_requests = try ArrayList(PullRequestMessage).initCapacity(self.allocator, init_capacity);
        var pull_responses = try ArrayList(PullResponseMessage).initCapacity(self.allocator, init_capacity);
        var ping_messages = try ArrayList(PingMessage).initCapacity(self.allocator, init_capacity);
        var pong_messages = try ArrayList(PongMessage).initCapacity(self.allocator, init_capacity);
        var prune_messages = try ArrayList(*PruneData).initCapacity(self.allocator, init_capacity);

        defer {
            pull_responses.deinit();
            ping_messages.deinit();
            pong_messages.deinit();
            prune_messages.deinit();
            pull_requests.deinit();
            push_messages.deinit();
        }

        while (!self.exit.load(std.atomic.Ordering.Unordered)) {
            const maybe_protocol_messages = try self.verified_incoming_channel.try_drain();

            if (maybe_protocol_messages == null) {
                continue;
            }

            if (msg_count == 0) {
                timer.reset();
            }

            const protocol_messages = maybe_protocol_messages.?;
            defer {
                for (protocol_messages) |*msg| {
                    // Important: this uses shallowFree instead of bincode.free
                    //
                    // The message contains some messaging metadata plus a
                    // payload of a CrdsValue. The metadata won't be needed
                    // after this iteration is complete. The payload will be
                    // needed since it is stored in the CrdsTable.
                    //
                    // bincode.free would free the entire message including the
                    // payload. This would lead to a segfault if the data is
                    // accessed from the CrdsTable later.
                    //
                    // Not freeing at all would lead to a memory leak of any
                    // allocations in the metadata.
                    //
                    // The compromise is a "shallow" free that only frees the
                    // messaging metadata. CrdsValue ownership will be
                    // transferred to CrdsTable. The CrdsTable implementation
                    // becomes responsible for freeing any CrdsValues when
                    // needed.
                    //
                    // TODO: this approach is not ideal because it is difficult
                    // to maintain. Another approach such as reference counting
                    // would be safer. For more info, see:
                    // - CrdsTable.remove
                    // - https://github.com/Syndica/sig/pull/69
                    msg.message.shallowFree(self.allocator);
                }
                self.verified_incoming_channel.allocator.free(protocol_messages);
            }

            msg_count += protocol_messages.len;

            for (protocol_messages) |*protocol_message| {
                var from_endpoint: EndPoint = protocol_message.from_endpoint;

                switch (protocol_message.message) {
                    .PushMessage => |*push| {
                        try push_messages.append(PushMessage{
                            .crds_values = push[1],
                            .from_pubkey = &push[0],
                            .from_endpoint = &from_endpoint,
                        });
                    },
                    .PullResponse => |*pull| {
                        try pull_responses.append(PullResponseMessage{
                            .from_pubkey = &pull[0],
                            .crds_values = pull[1],
                        });
                    },
                    .PullRequest => |*pull| {
                        const value: CrdsValue = pull[1];
                        switch (value.data) {
                            .ContactInfo => |*data| {
                                if (data.pubkey.equals(&self.my_pubkey)) {
                                    // talking to myself == ignore
                                    continue;
                                }
                                // Allow spy nodes with shred-verion == 0 to pull from other nodes.
                                if (data.shred_version != 0 and data.shred_version != self.my_shred_version.load(.Monotonic)) {
                                    // non-matching shred version
                                    continue;
                                }
                            },
                            .LegacyContactInfo => |*data| {
                                if (data.id.equals(&self.my_pubkey)) {
                                    // talking to myself == ignore
                                    continue;
                                }
                                // Allow spy nodes with shred-verion == 0 to pull from other nodes.
                                if (data.shred_version != 0 and data.shred_version != self.my_shred_version.load(.Monotonic)) {
                                    // non-matching shred version
                                    continue;
                                }
                            },
                            // only contact info supported
                            else => continue,
                        }

                        const from_addr = SocketAddr.fromEndpoint(&from_endpoint);
                        if (from_addr.isUnspecified() or from_addr.port() == 0) {
                            // unable to respond to these messages
                            continue;
                        }

                        try pull_requests.append(.{
                            .filter = pull[0],
                            .value = value,
                            .from_endpoint = from_endpoint,
                        });
                    },
                    .PruneMessage => |*prune| {
                        var prune_data = &prune[1];
                        const now = getWallclockMs();
                        const prune_wallclock = prune_data.wallclock;

                        const too_old = prune_wallclock < now -| CRDS_GOSSIP_PRUNE_MSG_TIMEOUT_MS;
                        const incorrect_destination = !prune_data.destination.equals(&self.my_pubkey);
                        if (too_old or incorrect_destination) {
                            continue;
                        }
                        try prune_messages.append(prune_data);
                    },
                    .PingMessage => |*ping| {
                        const from_addr = SocketAddr.fromEndpoint(&from_endpoint);
                        if (from_addr.isUnspecified() or from_addr.port() == 0) {
                            // unable to respond to these messages
                            continue;
                        }

                        try ping_messages.append(PingMessage{
                            .ping = ping,
                            .from_endpoint = &from_endpoint,
                        });
                    },
                    .PongMessage => |*pong| {
                        try pong_messages.append(PongMessage{
                            .pong = pong,
                            .from_endpoint = &from_endpoint,
                        });
                    },
                }
            }

            // handle batch messages
            if (push_messages.items.len > 0) {
                var x_timer = std.time.Timer.start() catch unreachable;
                const length = push_messages.items.len;
                self.handleBatchPushMessages(&push_messages) catch |err| {
                    self.logger.errf("handleBatchPushMessages failed: {}", .{err});
                };
                const elapsed = x_timer.read();
                self.logger.debugf("handle batch push took {} with {} items @{}", .{ elapsed, length, msg_count });
                push_messages.clearRetainingCapacity();
            }

            if (prune_messages.items.len > 0) {
                var x_timer = std.time.Timer.start() catch unreachable;
                const length = prune_messages.items.len;
                self.handleBatchPruneMessages(&prune_messages);
                const elapsed = x_timer.read();
                self.logger.debugf("handle batch prune took {} with {} items @{}", .{ elapsed, length, msg_count });
                prune_messages.clearRetainingCapacity();
            }

            if (pull_requests.items.len > 0) {
                var x_timer = std.time.Timer.start() catch unreachable;
                const length = pull_requests.items.len;
                self.handleBatchPullRequest(pull_requests) catch |err| {
                    self.logger.errf("handleBatchPullRequest failed: {}", .{err});
                };
                const elapsed = x_timer.read();
                self.logger.debugf("handle batch pull_req took {} with {} items @{}", .{ elapsed, length, msg_count });
                pull_requests.clearRetainingCapacity();
            }

            if (pull_responses.items.len > 0) {
                var x_timer = std.time.Timer.start() catch unreachable;
                const length = pull_responses.items.len;
                self.handleBatchPullResponses(&pull_responses) catch |err| {
                    self.logger.errf("handleBatchPullResponses failed: {}", .{err});
                };
                const elapsed = x_timer.read();
                self.logger.debugf("handle batch pull_resp took {} with {} items @{}", .{ elapsed, length, msg_count });
                pull_responses.clearRetainingCapacity();
            }

            if (ping_messages.items.len > 0) {
                var x_timer = std.time.Timer.start() catch unreachable;
                const n_ping_messages = ping_messages.items.len;
                self.handleBatchPingMessages(&ping_messages) catch |err| {
                    self.logger.errf("handleBatchPingMessages failed: {}", .{err});
                };
                self.logger.debugf("handle batch ping took {} with {} items @{}", .{ x_timer.read(), n_ping_messages, msg_count });
                ping_messages.clearRetainingCapacity();
            }

            if (pong_messages.items.len > 0) {
                var x_timer = std.time.Timer.start() catch unreachable;
                const n_pong_messages = pong_messages.items.len;
                self.handleBatchPongMessages(&pong_messages);
                self.logger.debugf("handle batch pong took {} with {} items @{}", .{ x_timer.read(), n_pong_messages, msg_count });
                pong_messages.clearRetainingCapacity();
            }

            // TRIM crds-table
            {
                var crds_table_lock = self.crds_table_rw.write();
                defer crds_table_lock.unlock();
                var crds_table: *CrdsTable = crds_table_lock.mut();

                var x_timer = std.time.Timer.start() catch unreachable;
                crds_table.attemptTrim(CRDS_UNIQUE_PUBKEY_CAPACITY) catch |err| {
                    self.logger.warnf("error trimming crds table: {s}", .{@errorName(err)});
                };
                const elapsed = x_timer.read();
                self.logger.debugf("handle batch crds_trim took {} with {} items @{}", .{ elapsed, 1, msg_count });
            }

            const elapsed = timer.read();
            self.logger.debugf("{} messages processed in {}ns", .{ msg_count, elapsed });
            // std.debug.print("{} messages processed in {}ns\n", .{ msg_count, elapsed });
            self.messages_processed.store(msg_count, std.atomic.Ordering.Release);
        }

        self.logger.debugf("process_messages loop closed", .{});
    }

    /// main gossip loop for periodically sending new protocol messages.
    /// this includes sending push messages, pull requests, and triming old
    /// gossip data (in the crds_table, active_set, and failed_pull_hashes).
    fn buildMessages(
        self: *Self,
    ) !void {
        var last_push_ts: u64 = 0;
        var push_cursor: u64 = 0;
        var should_send_pull_requests = true;
        var entrypoints_identified = false;
        var shred_version_assigned = false;

        while (!self.exit.load(std.atomic.Ordering.Unordered)) {
            const top_of_loop_ts = getWallclockMs();

            if (should_send_pull_requests) pull_blk: {
                // this also includes sending ping messages to other peers
                var packets = self.buildPullRequests(
                    pull_request.MAX_BLOOM_SIZE,
                ) catch |e| {
                    self.logger.errf("failed to generate pull requests: {any}", .{e});
                    break :pull_blk;
                };
                try self.packet_outgoing_channel.send(packets);
            }
            // every other loop
            should_send_pull_requests = !should_send_pull_requests;

            // new push msgs
            self.drainPushQueueToCrdsTable(getWallclockMs());
            var maybe_push_packets = self.buildPushMessages(&push_cursor) catch |e| blk: {
                self.logger.errf("failed to generate push messages: {any}", .{e});
                break :blk null;
            };
            if (maybe_push_packets) |push_packets| {
                try self.packet_outgoing_channel.sendBatch(push_packets);
                push_packets.deinit();
            }

            // trim data
            self.trimMemory(getWallclockMs()) catch @panic("out of memory");

            // initialize cluster data from crds values
            entrypoints_identified = entrypoints_identified or try self.populateEntrypointsFromCrdsTable();
            shred_version_assigned = shred_version_assigned or self.assignDefaultShredVersionFromEntrypoint();

            // periodic things
            if (top_of_loop_ts - last_push_ts > CRDS_GOSSIP_PULL_CRDS_TIMEOUT_MS / 2) {
                // update wallclock and sign
                self.my_contact_info.wallclock = getWallclockMs();
                var my_contact_info_value = try crds.CrdsValue.initSigned(crds.CrdsData{
                    .ContactInfo = self.my_contact_info,
                }, &self.my_keypair);
                var my_legacy_contact_info_value = try crds.CrdsValue.initSigned(crds.CrdsData{
                    .LegacyContactInfo = LegacyContactInfo.fromContactInfo(&self.my_contact_info),
                }, &self.my_keypair);

                // push contact info
                {
                    var push_msg_queue_lock = self.push_msg_queue_mux.lock();
                    defer push_msg_queue_lock.unlock();
                    var push_msg_queue: *ArrayList(CrdsValue) = push_msg_queue_lock.mut();

                    try push_msg_queue.append(my_contact_info_value);
                    try push_msg_queue.append(my_legacy_contact_info_value);
                }

                self.rotateActiveSet() catch @panic("out of memory");
                last_push_ts = getWallclockMs();
            }

            // sleep
            const elapsed_ts = getWallclockMs() - top_of_loop_ts;
            if (elapsed_ts < GOSSIP_SLEEP_MILLIS) {
                const time_left_ms = GOSSIP_SLEEP_MILLIS - elapsed_ts;
                std.time.sleep(time_left_ms * std.time.ns_per_ms);
            }
        }
        self.logger.infof("build_messages loop closed", .{});
    }

    pub fn rotateActiveSet(
        self: *Self,
    ) !void {
        const now = getWallclockMs();
        var buf: [NUM_ACTIVE_SET_ENTRIES]ContactInfo = undefined;
        var gossip_peers = try self.getGossipNodes(&buf, NUM_ACTIVE_SET_ENTRIES, now);

        // filter out peers who have responded to pings
        var ping_cache_result = blk: {
            var ping_cache_lock = self.ping_cache_rw.write();
            defer ping_cache_lock.unlock();
            var ping_cache: *PingCache = ping_cache_lock.mut();

            var result = try ping_cache.filterValidPeers(self.allocator, self.my_keypair, gossip_peers);
            break :blk result;
        };
        var valid_gossip_indexs = ping_cache_result.valid_peers;
        defer valid_gossip_indexs.deinit();

        var valid_gossip_peers: [NUM_ACTIVE_SET_ENTRIES]ContactInfo = undefined;
        for (0.., valid_gossip_indexs.items) |i, valid_gossip_index| {
            valid_gossip_peers[i] = gossip_peers[valid_gossip_index];
        }

        // send pings to peers
        var pings_to_send_out = ping_cache_result.pings;
        defer pings_to_send_out.deinit();
        try self.sendPings(pings_to_send_out);

        // reset push active set
        var active_set_lock = self.active_set_rw.write();
        defer active_set_lock.unlock();
        var active_set: *ActiveSet = active_set_lock.mut();
        try active_set.rotate(valid_gossip_peers[0..valid_gossip_indexs.items.len]);
    }

    /// logic for building new push messages which are sent to peers from the
    /// active set and serialized into packets.
    fn buildPushMessages(self: *Self, push_cursor: *u64) !ArrayList(ArrayList(Packet)) {
        // TODO: find a better static value?
        var buf: [512]crds.CrdsVersionedValue = undefined;

        var crds_entries = blk: {
            var crds_table_lock = self.crds_table_rw.read();
            defer crds_table_lock.unlock();

            const crds_table: *const CrdsTable = crds_table_lock.get();
            break :blk crds_table.getEntriesWithCursor(&buf, push_cursor);
        };

        var packet_batch = ArrayList(ArrayList(Packet)).init(self.allocator);
        errdefer packet_batch.deinit();

        if (crds_entries.len == 0) {
            return packet_batch;
        }

        const now = getWallclockMs();
        var total_byte_size: usize = 0;

        // find new values in crds table
        // TODO: benchmark different approach of HashMapping(origin, value) first
        // then deriving the active set per origin in a batch
        var push_messages = std.AutoHashMap(EndPoint, ArrayList(CrdsValue)).init(self.allocator);
        defer {
            var push_iter = push_messages.iterator();
            while (push_iter.next()) |push_entry| {
                push_entry.value_ptr.deinit();
            }
            push_messages.deinit();
        }

        var num_values_considered: usize = 0;
        {
            var active_set_lock = self.active_set_rw.read();
            var active_set: *const ActiveSet = active_set_lock.get();
            defer active_set_lock.unlock();

            if (active_set.len() == 0) return packet_batch;

            for (crds_entries) |entry| {
                const value = entry.value;

                const entry_time = value.wallclock();
                const too_old = entry_time < now -| CRDS_GOSSIP_PUSH_MSG_TIMEOUT_MS;
                const too_new = entry_time > now +| CRDS_GOSSIP_PUSH_MSG_TIMEOUT_MS;
                if (too_old or too_new) {
                    num_values_considered += 1;
                    continue;
                }

                const byte_size = try bincode.getSerializedSize(self.allocator, value, bincode.Params{});
                total_byte_size +|= byte_size;

                if (total_byte_size > MAX_BYTES_PER_PUSH) {
                    break;
                }

                // get the active set for these values *PER ORIGIN* due to prunes
                const origin = value.id();
                var active_set_peers = blk: {
                    var crds_table_lock = self.crds_table_rw.read();
                    defer crds_table_lock.unlock();
                    const crds_table: *const CrdsTable = crds_table_lock.get();

                    break :blk try active_set.getFanoutPeers(self.allocator, origin, crds_table);
                };
                defer active_set_peers.deinit();

                for (active_set_peers.items) |peer| {
                    var maybe_peer_entry = push_messages.getEntry(peer);
                    if (maybe_peer_entry) |peer_entry| {
                        try peer_entry.value_ptr.append(value);
                    } else {
                        var peer_entry = try ArrayList(CrdsValue).initCapacity(self.allocator, 1);
                        peer_entry.appendAssumeCapacity(value);
                        try push_messages.put(peer, peer_entry);
                    }
                }
                num_values_considered += 1;
            }
        }

        // adjust cursor for values not sent this round
        // NOTE: labs client doesnt do this - bug?
        const num_values_not_considered = crds_entries.len - num_values_considered;
        push_cursor.* -= num_values_not_considered;

        var push_iter = push_messages.iterator();
        while (push_iter.next()) |push_entry| {
            const crds_values: *const ArrayList(CrdsValue) = push_entry.value_ptr;
            const to_endpoint: *const EndPoint = push_entry.key_ptr;

            // send the values as a pull response
            var packets = try crdsValuesToPackets(
                self.allocator,
                &self.my_pubkey,
                crds_values.items,
                to_endpoint,
                ChunkType.PushMessage,
            );
            if (packets.items.len > 0) {
                try packet_batch.append(packets);
            }
        }
        return packet_batch;
    }

    /// builds new pull request messages and serializes it into a list of Packets
    /// to be sent to a random set of gossip nodes.
    fn buildPullRequests(
        self: *Self,
        /// the bloomsize of the pull request's filters
        bloom_size: usize,
    ) !ArrayList(Packet) {
        // get nodes from crds table
        var buf: [MAX_NUM_PULL_REQUESTS]ContactInfo = undefined;
        const now = getWallclockMs();
        var peers = try self.getGossipNodes(
            &buf,
            MAX_NUM_PULL_REQUESTS,
            now,
        );

        // randomly include an entrypoint in the pull if we dont have their contact info
        var rng = std.rand.DefaultPrng.init(now);
        var entrypoint_index: i16 = -1;
        if (self.entrypoints.items.len != 0) blk: {
            var maybe_entrypoint_index = rng.random().intRangeAtMost(usize, 0, self.entrypoints.items.len - 1);
            if (self.entrypoints.items[maybe_entrypoint_index].info) |_| {
                // early exit - we already have the peer in our contact info
                break :blk;
            }
            // we dont have them so well add them to the peer list (as default contact info)
            entrypoint_index = @intCast(maybe_entrypoint_index);
        }

        // filter out peers who have responded to pings
        var ping_cache_result = blk: {
            var ping_cache_lock = self.ping_cache_rw.write();
            defer ping_cache_lock.unlock();
            var ping_cache: *PingCache = ping_cache_lock.mut();

            var result = try ping_cache.filterValidPeers(self.allocator, self.my_keypair, peers);
            break :blk result;
        };
        var valid_gossip_peer_indexs = ping_cache_result.valid_peers;
        defer valid_gossip_peer_indexs.deinit();

        // send pings to peers
        var pings_to_send_out = ping_cache_result.pings;
        defer pings_to_send_out.deinit();
        try self.sendPings(pings_to_send_out);

        const should_send_to_entrypoint = entrypoint_index != -1;
        const num_peers = valid_gossip_peer_indexs.items.len;

        if (num_peers == 0 and !should_send_to_entrypoint) {
            return error.NoPeers;
        }

        // compute failed pull crds hash values
        const failed_pull_hashes_array = blk: {
            var failed_pull_hashes_lock = self.failed_pull_hashes_mux.lock();
            defer failed_pull_hashes_lock.unlock();

            const failed_pull_hashes: *const HashTimeQueue = failed_pull_hashes_lock.get();
            break :blk try failed_pull_hashes.getValues();
        };
        defer failed_pull_hashes_array.deinit();

        // build crds filters
        var filters = try pull_request.buildCrdsFilters(
            self.allocator,
            &self.crds_table_rw,
            &failed_pull_hashes_array,
            bloom_size,
            MAX_NUM_PULL_REQUESTS,
        );
        defer pull_request.deinitCrdsFilters(&filters);

        // build packet responses
        var n_packets: usize = 0;
        if (num_peers != 0) n_packets += filters.items.len;
        if (should_send_to_entrypoint) n_packets += filters.items.len;

        var packet_batch = try ArrayList(Packet).initCapacity(self.allocator, n_packets);
        packet_batch.appendNTimesAssumeCapacity(Packet.default(), n_packets);
        var packet_index: usize = 0;

        // update wallclock and sign
        self.my_contact_info.wallclock = now;
        const my_contact_info_value = try crds.CrdsValue.initSigned(crds.CrdsData{
            .LegacyContactInfo = LegacyContactInfo.fromContactInfo(&self.my_contact_info),
        }, &self.my_keypair);

        if (num_peers != 0) {
            for (filters.items) |filter_i| {
                // TODO: incorperate stake weight in random sampling
                const peer_index = rng.random().intRangeAtMost(usize, 0, num_peers - 1);
                const peer_contact_info_index = valid_gossip_peer_indexs.items[peer_index];
                const peer_contact_info = peers[peer_contact_info_index];
                if (peer_contact_info.getSocket(node.SOCKET_TAG_GOSSIP)) |gossip_addr| {
                    const protocol_msg = Protocol{ .PullRequest = .{ filter_i, my_contact_info_value } };

                    var packet = &packet_batch.items[packet_index];
                    var bytes = try bincode.writeToSlice(&packet.data, protocol_msg, bincode.Params{});
                    packet.size = bytes.len;
                    packet.addr = gossip_addr.toEndpoint();
                    packet_index += 1;
                }
            }
        }

        // append entrypoint msgs
        if (should_send_to_entrypoint) {
            const entrypoint = self.entrypoints.items[@as(usize, @intCast(entrypoint_index))];
            for (filters.items) |filter| {
                const protocol_msg = Protocol{ .PullRequest = .{ filter, my_contact_info_value } };

                var packet = &packet_batch.items[packet_index];
                var bytes = try bincode.writeToSlice(&packet.data, protocol_msg, bincode.Params{});
                packet.size = bytes.len;
                packet.addr = entrypoint.addr.toEndpoint();
                packet_index += 1;
            }
        }

        return packet_batch;
    }

    const PullRequestTask = struct {
        allocator: std.mem.Allocator,
        my_pubkey: *const Pubkey,
        from_endpoint: *const EndPoint,
        filter: *CrdsFilter,
        value: *CrdsValue,
        crds_table: *const CrdsTable,
        output: ArrayList(Packet),
        output_limit: *std.atomic.Atomic(i64),

        task: Task,
        done: std.atomic.Atomic(bool) = std.atomic.Atomic(bool).init(false),

        pub fn deinit(this: *PullRequestTask) void {
            this.output.deinit();
        }

        pub fn callback(task: *Task) void {
            var self = @fieldParentPtr(@This(), "task", task);
            defer self.done.store(true, std.atomic.Ordering.Release);

            const output_limit = self.output_limit.load(std.atomic.Ordering.Unordered);
            if (output_limit <= 0) {
                return;
            }

            const response_crds_values = pull_response.filterCrdsValues(
                self.allocator,
                self.crds_table,
                self.filter,
                crds.getWallclockMs(),
                @as(usize, @max(output_limit, 0)),
            ) catch {
                // std.debug.print("filterCrdsValues failed\n", .{});
                return;
            };
            defer response_crds_values.deinit();

            _ = self.output_limit.fetchSub(
                @as(i64, @intCast(response_crds_values.items.len)),
                std.atomic.Ordering.Release,
            );

            const packets = crdsValuesToPackets(
                self.allocator,
                self.my_pubkey,
                response_crds_values.items,
                self.from_endpoint,
                ChunkType.PullResponse,
            ) catch return;

            if (packets.items.len > 0) {
                defer packets.deinit();
                self.output.appendSlice(packets.items) catch {
                    std.debug.panic("thread task: failed to append packets", .{});
                };
            }
        }
    };

    fn handleBatchPullRequest(
        self: *Self,
        pull_requests: ArrayList(PullRequestMessage),
    ) !void {
        // update the callers
        // TODO: parallelize this?
        const now = getWallclockMs();
        {
            var crds_table_lock = self.crds_table_rw.write();
            defer crds_table_lock.unlock();
            var crds_table: *CrdsTable = crds_table_lock.mut();

            for (pull_requests.items) |*req| {
                const caller = req.value.id();
                crds_table.insert(req.value, now) catch {};
                crds_table.updateRecordTimestamp(caller, now);
            }
        }

        var valid_indexs = blk: {
            var ping_cache_lock = self.ping_cache_rw.write();
            defer ping_cache_lock.unlock();
            var ping_cache: *PingCache = ping_cache_lock.mut();

            var peers = try ArrayList(ContactInfo).initCapacity(self.allocator, pull_requests.items.len);
            defer {
                for (peers.items) |p| p.deinit();
                peers.deinit();
            }
            for (pull_requests.items) |req| {
                const contact_info = try req.value.data.LegacyContactInfo.toContactInfo(self.allocator);
                peers.appendAssumeCapacity(contact_info);
            }

            const result = try ping_cache.filterValidPeers(self.allocator, self.my_keypair, peers.items);
            defer result.pings.deinit();
            try self.sendPings(result.pings);

            break :blk result.valid_peers;
        };
        defer valid_indexs.deinit();

        if (valid_indexs.items.len == 0) {
            return;
        }

        // create the pull requests
        const n_valid_requests = valid_indexs.items.len;

        var tasks = try self.allocator.alloc(PullRequestTask, n_valid_requests);
        defer {
            for (tasks) |*task| task.deinit();
            self.allocator.free(tasks);
        }

        {
            var crds_table_lock = self.crds_table_rw.read();
            const crds_table: *const CrdsTable = crds_table_lock.get();
            defer crds_table_lock.unlock();

            var output_limit = std.atomic.Atomic(i64).init(MAX_NUM_CRDS_VALUES_PULL_RESPONSE);

            for (valid_indexs.items, 0..) |i, task_index| {
                // create the thread task
                tasks[task_index] = PullRequestTask{
                    .task = .{ .callback = PullRequestTask.callback },
                    .my_pubkey = &self.my_pubkey,
                    .from_endpoint = &pull_requests.items[i].from_endpoint,
                    .filter = &pull_requests.items[i].filter,
                    .value = &pull_requests.items[i].value,
                    .crds_table = crds_table,
                    .output = ArrayList(Packet).init(self.allocator),
                    .allocator = self.allocator,
                    .output_limit = &output_limit,
                };

                // run it
                const batch = Batch.from(&tasks[task_index].task);
                self.thread_pool.schedule(batch);
            }

            // wait for them to be done to release the lock
            for (tasks) |*task| {
                while (!task.done.load(std.atomic.Ordering.Acquire)) {
                    // wait
                }
            }
        }

        for (tasks) |*task| {
            if (task.output.items.len > 0) {
                // TODO: should only need one mux lock in this loop
                try self.packet_outgoing_channel.send(task.output);
            }
        }
    }

    pub fn handleBatchPongMessages(
        self: *Self,
        pong_messages: *const ArrayList(PongMessage),
    ) void {
        const now = std.time.Instant.now() catch @panic("time is not supported on the OS!");

        var ping_cache_lock = self.ping_cache_rw.write();
        defer ping_cache_lock.unlock();
        var ping_cache: *PingCache = ping_cache_lock.mut();

        for (pong_messages.items) |*pong_message| {
            _ = ping_cache.receviedPong(
                pong_message.pong,
                SocketAddr.fromEndpoint(pong_message.from_endpoint),
                now,
            );
        }
    }

    pub fn handleBatchPingMessages(
        self: *Self,
        ping_messages: *const ArrayList(PingMessage),
    ) !void {
        const n_ping_messages = ping_messages.items.len;

        // init a new batch of pong responses
        var ping_packet_batch = try ArrayList(Packet).initCapacity(self.allocator, n_ping_messages);
        ping_packet_batch.appendNTimesAssumeCapacity(Packet.default(), n_ping_messages);
        errdefer ping_packet_batch.deinit();

        for (ping_messages.items, 0..) |*ping_message, i| {
            const pong = try Pong.init(ping_message.ping, &self.my_keypair);
            const pong_message = Protocol{ .PongMessage = pong };

            var packet = &ping_packet_batch.items[i];
            const bytes_written = try bincode.writeToSlice(
                &packet.data,
                pong_message,
                bincode.Params.standard,
            );

            packet.size = bytes_written.len;
            packet.addr = ping_message.from_endpoint.*;

            const endpoint_str = try endpointToString(self.allocator, ping_message.from_endpoint);
            defer endpoint_str.deinit();
            self.logger
                .field("from_endpoint", endpoint_str.items)
                .field("from_pubkey", &ping_message.ping.from.string())
                .info("gossip: recv ping");
        }
        try self.packet_outgoing_channel.send(ping_packet_batch);
    }

    /// logic for handling a pull response message.
    /// successful inserted values, have their origin value timestamps updated.
    /// failed inserts (ie, too old or duplicate values) are added to the failed pull hashes so that they can be
    /// included in the next pull request (so we dont receive them again).
    pub fn handleBatchPullResponses(
        self: *Self,
        pull_response_messages: *const ArrayList(PullResponseMessage),
    ) !void {
        if (pull_response_messages.items.len == 0) {
            return;
        }

        const now = getWallclockMs();
        var failed_insert_ptrs = ArrayList(*CrdsValue).init(self.allocator);
        defer failed_insert_ptrs.deinit();

        {
            var crds_table_lock = self.crds_table_rw.write();
            var crds_table: *CrdsTable = crds_table_lock.mut();
            defer crds_table_lock.unlock();

            for (pull_response_messages.items) |*pull_message| {
                const valid_len = self.filterCrdsValuesBasedOnShredVersion(
                    crds_table,
                    pull_message.crds_values,
                    pull_message.from_pubkey.*,
                );

                const insert_results = try crds_table.insertValues(
                    pull_message.crds_values[0..valid_len],
                    CRDS_GOSSIP_PULL_CRDS_TIMEOUT_MS,
                    true,
                    true,
                );

                // silently insert the timeout values
                // (without updating all associated origin values)
                const timeout_indexs = insert_results.timeouts.?;
                defer timeout_indexs.deinit();
                for (timeout_indexs.items) |index| {
                    crds_table.insert(
                        pull_message.crds_values[index],
                        now,
                    ) catch {};
                }

                // update the contactInfo timestamps of the successful inserts
                // (and all other origin values)
                const successful_insert_indexs = insert_results.inserted.?;
                defer successful_insert_indexs.deinit();
                for (successful_insert_indexs.items) |index| {
                    const origin = pull_message.crds_values[index].id();
                    crds_table.updateRecordTimestamp(origin, now);
                }
                crds_table.updateRecordTimestamp(pull_message.from_pubkey.*, now);

                var failed_insert_indexs = insert_results.failed.?;
                defer failed_insert_indexs.deinit();
                for (failed_insert_indexs.items) |index| {
                    try failed_insert_ptrs.append(&pull_message.crds_values[index]);
                }
            }
        }

        {
            var failed_pull_hashes_lock = self.failed_pull_hashes_mux.lock();
            var failed_pull_hashes: *HashTimeQueue = failed_pull_hashes_lock.mut();
            defer failed_pull_hashes_lock.unlock();

            var buf: [PACKET_DATA_SIZE]u8 = undefined;
            for (failed_insert_ptrs.items) |crds_value_ptr| {
                var bytes = bincode.writeToSlice(&buf, crds_value_ptr.*, bincode.Params.standard) catch {
                    continue;
                };
                const value_hash = Hash.generateSha256Hash(bytes);
                try failed_pull_hashes.insert(value_hash, now);
            }
        }
    }

    /// logic for handling a prune message. verifies the prune message
    /// is not too old, and that the destination pubkey is the local node,
    /// then updates the active set to prune the list of origin Pubkeys.
    pub fn handleBatchPruneMessages(
        self: *Self,
        prune_messages: *const ArrayList(*PruneData),
    ) void {
        var active_set_lock = self.active_set_rw.write();
        defer active_set_lock.unlock();
        var active_set: *ActiveSet = active_set_lock.mut();

        for (prune_messages.items) |prune_data| {
            // update active set
            const from_pubkey = prune_data.pubkey;
            for (prune_data.prunes) |origin| {
                if (origin.equals(&self.my_pubkey)) {
                    continue;
                }
                active_set.prune(from_pubkey, origin);
            }
        }
    }

    /// builds a prune message for a list of origin Pubkeys and serializes the values
    /// into packets to send to the prune_destination.
    fn buildPruneMessage(
        self: *Self,
        /// origin Pubkeys which will be pruned
        failed_origins: *const std.AutoArrayHashMap(Pubkey, void),
        /// the pubkey of the node which we will send the prune message to
        prune_destination: Pubkey,
    ) error{ CantFindContactInfo, InvalidGossipAddress, OutOfMemory, SignatureError }!ArrayList(Packet) {
        const from_contact_info = blk: {
            var crds_table_lock = self.crds_table_rw.read();
            defer crds_table_lock.unlock();

            const crds_table: *const CrdsTable = crds_table_lock.get();
            break :blk crds_table.get(crds.CrdsValueLabel{ .LegacyContactInfo = prune_destination }) orelse {
                return error.CantFindContactInfo;
            };
        };
        const from_gossip_addr = from_contact_info.value.data.LegacyContactInfo.gossip;
        crds.sanitizeSocket(&from_gossip_addr) catch return error.InvalidGossipAddress;
        const from_gossip_endpoint = from_gossip_addr.toEndpoint();

        const failed_origin_len = failed_origins.keys().len;
        var n_packets = failed_origins.keys().len / MAX_PRUNE_DATA_NODES;
        var prune_packets = try ArrayList(Packet).initCapacity(self.allocator, n_packets);
        errdefer prune_packets.deinit();

        const now = getWallclockMs();
        var packet_buf: [PACKET_DATA_SIZE]u8 = undefined;

        var index: usize = 0;
        while (true) {
            const prune_size = @min(failed_origin_len - index, MAX_PRUNE_DATA_NODES);
            if (prune_size == 0) break;

            var prune_data = PruneData.init(
                self.my_pubkey,
                failed_origins.keys()[index..(prune_size + index)],
                prune_destination,
                now,
            );
            prune_data.sign(&self.my_keypair) catch return error.SignatureError;

            // put it into a packet
            var msg = Protocol{ .PruneMessage = .{ self.my_pubkey, prune_data } };
            // msg should never be bigger than the PacketSize and serialization shouldnt fail (unrecoverable)
            var msg_slice = bincode.writeToSlice(&packet_buf, msg, bincode.Params{}) catch unreachable;
            var packet = Packet.init(from_gossip_endpoint, packet_buf, msg_slice.len);
            try prune_packets.append(packet);

            index += prune_size;
        }

        return prune_packets;
    }

    pub fn handleBatchPushMessages(
        self: *Self,
        batch_push_messages: *const ArrayList(PushMessage),
    ) !void {
        if (batch_push_messages.items.len == 0) {
            return;
        }

        var pubkey_to_failed_origins = std.AutoArrayHashMap(
            Pubkey,
            AutoArrayHashSet(Pubkey),
        ).init(self.allocator);

        var pubkey_to_endpoint = std.AutoArrayHashMap(
            Pubkey,
            EndPoint,
        ).init(self.allocator);

        defer {
            // TODO: figure out a way to re-use these allocs
            pubkey_to_failed_origins.deinit();
            pubkey_to_endpoint.deinit();
        }

        // insert values and track the failed origins per pubkey
        {
            var crds_table_lock = self.crds_table_rw.write();
            defer crds_table_lock.unlock();

            for (batch_push_messages.items) |*push_message| {
                var crds_table: *CrdsTable = crds_table_lock.mut();
                const valid_len = self.filterCrdsValuesBasedOnShredVersion(
                    crds_table,
                    push_message.crds_values,
                    push_message.from_pubkey.*,
                );

                var result = try crds_table.insertValues(
                    push_message.crds_values[0..valid_len],
                    CRDS_GOSSIP_PUSH_MSG_TIMEOUT_MS,
                    false,
                    false,
                );
                const failed_insert_indexs = result.failed.?;
                defer failed_insert_indexs.deinit();

                self.logger
                    .field("n_values", valid_len)
                    .field("from_addr", &push_message.from_pubkey.string())
                    .field("n_failed_inserts", failed_insert_indexs.items.len)
                    .info("gossip: recv push_message");

                if (failed_insert_indexs.items.len == 0) {
                    // dont need to build prune messages
                    continue;
                }

                // lookup contact info
                const from_contact_info = crds_table.get(crds.CrdsValueLabel{ .LegacyContactInfo = push_message.from_pubkey.* }) orelse {
                    // unable to find contact info
                    continue;
                };
                const from_gossip_addr = from_contact_info.value.data.LegacyContactInfo.gossip;
                crds.sanitizeSocket(&from_gossip_addr) catch {
                    // invalid gossip socket
                    continue;
                };

                // track the endpoint
                const from_gossip_endpoint = from_gossip_addr.toEndpoint();
                try pubkey_to_endpoint.put(push_message.from_pubkey.*, from_gossip_endpoint);

                // track failed origins
                var failed_origins = blk: {
                    var lookup_result = try pubkey_to_failed_origins.getOrPut(push_message.from_pubkey.*);
                    if (!lookup_result.found_existing) {
                        lookup_result.value_ptr.* = AutoArrayHashSet(Pubkey).init(self.allocator);
                    }
                    break :blk lookup_result.value_ptr;
                };
                for (failed_insert_indexs.items) |failed_index| {
                    const origin = push_message.crds_values[failed_index].id();
                    try failed_origins.put(origin, {});
                }
            }
        }

        // build prune packets
        const now = getWallclockMs();
        var pubkey_to_failed_origins_iter = pubkey_to_failed_origins.iterator();

        var n_packets = pubkey_to_failed_origins_iter.len;
        if (n_packets == 0) return;

        var prune_packet_batch = try ArrayList(Packet).initCapacity(self.allocator, n_packets);
        prune_packet_batch.appendNTimesAssumeCapacity(Packet.default(), n_packets);
        var count: usize = 0;

        while (pubkey_to_failed_origins_iter.next()) |failed_origin_entry| {
            const from_pubkey = failed_origin_entry.key_ptr.*;
            const failed_origins_hashset = failed_origin_entry.value_ptr;
            defer failed_origins_hashset.deinit();
            const from_endpoint = pubkey_to_endpoint.get(from_pubkey).?;

            const failed_origins: []Pubkey = failed_origins_hashset.keys();
            const prune_size = @min(failed_origins.len, MAX_PRUNE_DATA_NODES);

            var prune_data = PruneData.init(
                self.my_pubkey,
                failed_origins[0..prune_size],
                from_pubkey,
                now,
            );
            prune_data.sign(&self.my_keypair) catch return error.SignatureError;
            var protocol = Protocol{ .PruneMessage = .{ self.my_pubkey, prune_data } };

            self.logger
                .field("n_pruned_origins", prune_size)
                .field("to_addr", &from_pubkey.string())
                .info("gossip: send prune_message");

            var packet = &prune_packet_batch.items[count];
            var written_slice = bincode.writeToSlice(&packet.data, protocol, bincode.Params{}) catch unreachable;
            packet.size = written_slice.len;
            packet.addr = from_endpoint;
            count += 1;
        }

        try self.packet_outgoing_channel.send(prune_packet_batch);
    }

    /// removes old values from the crds table and failed pull hashes struct
    /// based on the current time. This includes triming the purged values from the
    /// crds table, triming the max number of pubkeys in the crds table, and removing
    /// old labels from the crds table.
    fn trimMemory(
        self: *Self,
        /// the current time
        now: u64,
    ) error{OutOfMemory}!void {
        const purged_cutoff_timestamp = now -| (5 * CRDS_GOSSIP_PULL_CRDS_TIMEOUT_MS);
        {
            var crds_table_lock = self.crds_table_rw.write();
            defer crds_table_lock.unlock();
            var crds_table: *CrdsTable = crds_table_lock.mut();

            try crds_table.purged.trim(purged_cutoff_timestamp);
            try crds_table.attemptTrim(CRDS_UNIQUE_PUBKEY_CAPACITY);

            // TODO: condition timeout on stake weight:
            // - values from nodes with non-zero stake: epoch duration
            // - values from nodes with zero stake:
            //   - if all nodes have zero stake: epoch duration
            //   - if any other nodes have non-zero stake: CRDS_GOSSIP_PULL_CRDS_TIMEOUT_MS (15s)
            try crds_table.removeOldLabels(now, DEFAULT_EPOCH_DURATION);
        }

        const failed_insert_cutoff_timestamp = now -| FAILED_INSERTS_RETENTION_MS;
        {
            var failed_pull_hashes_lock = self.failed_pull_hashes_mux.lock();
            defer failed_pull_hashes_lock.unlock();
            var failed_pull_hashes: *HashTimeQueue = failed_pull_hashes_lock.mut();

            try failed_pull_hashes.trim(failed_insert_cutoff_timestamp);
        }
    }

    /// Attempts to associate each entrypoint address with a contact info.
    /// Returns true if all entrypoints have been identified
    ///
    /// Acquires the crds table lock regardless of whether the crds table is used.
    fn populateEntrypointsFromCrdsTable(self: *Self) !bool {
        var identified_all = true;

        var crds_table_lock = self.crds_table_rw.read();
        defer crds_table_lock.unlock();
        var crds_table: *const CrdsTable = crds_table_lock.get();

        for (self.entrypoints.items) |*entrypoint| {
            if (entrypoint.info == null) {
<<<<<<< HEAD
                entrypoint.info = try reader.get().getContactInfoByGossipAddr(entrypoint.addr);
=======
                entrypoint.info = crds_table.getContactInfoByGossipAddr(entrypoint.addr);
>>>>>>> 22f37ba9
            }
            identified_all = identified_all and entrypoint.info != null;
        }
        return identified_all;
    }

    /// if we have no shred version, attempt to get one from an entrypoint.
    /// Returns true if the shred version is set to non-zero
    fn assignDefaultShredVersionFromEntrypoint(self: *Self) bool {
        if (self.my_shred_version.load(.Monotonic) != 0) return true;
        for (self.entrypoints.items) |entrypoint| {
            if (entrypoint.info) |info| {
                if (info.shred_version != 0) {
                    var addr_str = entrypoint.addr.toString();
                    self.logger.infof(
                        "shred version: {} - from entrypoint contact info: {s}",
                        .{ info.shred_version, addr_str[0][0..addr_str[1]] },
                    );
                    self.my_shred_version.store(info.shred_version, .Monotonic);
                    self.my_contact_info.shred_version = info.shred_version;
                    return true;
                }
            }
        }
        return false;
    }

    /// drains values from the push queue and inserts them into the crds table.
    /// when inserting values in the crds table, any errors are ignored.
    fn drainPushQueueToCrdsTable(
        self: *Self,
        /// the current time to insert the values with
        now: u64,
    ) void {
        var push_msg_queue_lock = self.push_msg_queue_mux.lock();
        defer push_msg_queue_lock.unlock();
        var push_msg_queue: *ArrayList(CrdsValue) = push_msg_queue_lock.mut();

        var crds_table_lock = self.crds_table_rw.write();
        defer crds_table_lock.unlock();
        var crds_table: *CrdsTable = crds_table_lock.mut();

        while (push_msg_queue.popOrNull()) |crds_value| {
            crds_table.insert(crds_value, now) catch {};
        }
    }

    /// serializes a list of ping messages into Packets and sends them out
    pub fn sendPings(
        self: *Self,
        pings: ArrayList(PingAndSocketAddr),
    ) error{ OutOfMemory, ChannelClosed, SerializationError }!void {
        const n_pings = pings.items.len;
        if (n_pings == 0) return;

        var packet_batch = try ArrayList(Packet).initCapacity(self.allocator, n_pings);
        errdefer packet_batch.deinit();
        packet_batch.appendNTimesAssumeCapacity(Packet.default(), n_pings);

        for (pings.items, 0..) |ping_and_addr, i| {
            const protocol_msg = Protocol{ .PingMessage = ping_and_addr.ping };

            var packet = &packet_batch.items[i];
            var serialized_ping = bincode.writeToSlice(&packet.data, protocol_msg, .{}) catch return error.SerializationError;
            packet.size = serialized_ping.len;
            packet.addr = ping_and_addr.socket.toEndpoint();
        }
        try self.packet_outgoing_channel.send(packet_batch);
    }

    /// returns a list of valid gossip nodes. this works by reading
    /// the contact infos from the crds table and filtering out
    /// nodes that are 1) too old, 2) have a different shred version, or 3) have
    /// an invalid gossip address.
    pub fn getGossipNodes(
        self: *Self,
        /// the output slice which will be filled with gossip nodes
        nodes: []ContactInfo,
        /// the maximum number of nodes to return ( max_size == nodes.len but comptime for init of stack array)
        comptime MAX_SIZE: usize,
        /// current time (used to filter out nodes that are too old)
        now: u64,
    ) ![]ContactInfo {
        std.debug.assert(MAX_SIZE == nodes.len);

        // * 2 bc we might filter out some
        var buf: [MAX_SIZE * 2]crds.CrdsVersionedValue = undefined;
        const contact_infos = blk: {
            var crds_table_lock = self.crds_table_rw.read();
            defer crds_table_lock.unlock();

            var crds_table: *const CrdsTable = crds_table_lock.get();
            break :blk crds_table.getContactInfos(&buf);
        };

        if (contact_infos.len == 0) {
            return nodes[0..0];
        }

        // filter only valid gossip addresses
        const GOSSIP_ACTIVE_TIMEOUT = 60 * std.time.ms_per_s;
        const too_old_ts = now -| GOSSIP_ACTIVE_TIMEOUT;

        var node_index: usize = 0;
        var arena = std.heap.ArenaAllocator.init(self.allocator);
        defer arena.deinit();
        for (contact_infos) |contact_info| {
            const peer_info = try contact_info.value.data.asContactInfo(&arena);
            const peer_gossip_addr = peer_info.getSocket(node.SOCKET_TAG_GOSSIP);

            // filter inactive nodes
            if (contact_info.timestamp_on_insertion < too_old_ts) {
                continue;
            }
            // filter self
            if (contact_info.value.id().equals(&self.my_pubkey)) {
                continue;
            }
            // filter matching shred version or my_shred_version == 0
            const my_shred_version = self.my_shred_version.load(.Monotonic);
            if (my_shred_version != 0 and my_shred_version != peer_info.shred_version) {
                continue;
            }
            // filter on valid gossip address
            if (peer_gossip_addr) |addr| {
                crds.sanitizeSocket(&addr) catch continue;
            } else continue;

            nodes[node_index] = peer_info;
            node_index += 1;

            if (node_index == nodes.len) {
                break;
            }
        }

        return nodes[0..node_index];
    }

    pub fn filterCrdsValuesBasedOnShredVersion(
        self: *Self,
        crds_table: *const CrdsTable,
        crds_values: []CrdsValue,
        from_pubkey: Pubkey,
    ) usize {
        // we use swap remove which just reorders the array
        // (order dm), so we just track the new len -- ie, no allocations/frees
        var crds_values_array = ArrayList(CrdsValue).fromOwnedSlice(self.allocator, crds_values);
        const my_shred_version = self.my_shred_version.load(.Monotonic);
        if (my_shred_version == 0) {
            return crds_values_array.items.len;
        }
        if (crds_table.check_matching_shred_version(from_pubkey, my_shred_version)) {
            for (crds_values, 0..) |*crds_value, i| {
                switch (crds_value.data) {
                    // always allow contact info + node instance to update shred versions
                    .ContactInfo => {},
                    .LegacyContactInfo => {},
                    .NodeInstance => {},
                    else => {
                        // only allow other values with matching shred versions
                        if (!crds_table.check_matching_shred_version(
                            crds_value.id(),
                            my_shred_version,
                        )) {
                            _ = crds_values_array.swapRemove(i);
                        }
                    },
                }
            }
        } else {
            for (crds_values, 0..) |*crds_value, i| {
                switch (crds_value.data) {
                    // always allow contact info + node instance to update shred versions
                    .ContactInfo => {},
                    .LegacyContactInfo => {},
                    .NodeInstance => {},
                    else => {
                        // dont update any other values
                        _ = crds_values_array.swapRemove(i);
                    },
                }
            }
        }
        return crds_values_array.items.len;
    }
};

pub const ChunkType = enum(u8) {
    PushMessage,
    PullResponse,
};

pub fn crdsValuesToPackets(
    allocator: std.mem.Allocator,
    my_pubkey: *const Pubkey,
    crds_values: []CrdsValue,
    to_endpoint: *const EndPoint,
    chunk_type: ChunkType,
) error{ OutOfMemory, SerializationError }!ArrayList(Packet) {
    if (crds_values.len == 0)
        return ArrayList(Packet).init(allocator);

    const indexs = try chunkValuesIntoPacketIndexs(
        allocator,
        crds_values,
        MAX_PUSH_MESSAGE_PAYLOAD_SIZE,
    );
    defer indexs.deinit();
    var chunk_iter = std.mem.window(usize, indexs.items, 2, 1);

    var packet_buf: [PACKET_DATA_SIZE]u8 = undefined;
    var packets = try ArrayList(Packet).initCapacity(allocator, indexs.items.len -| 1);
    errdefer packets.deinit();

    while (chunk_iter.next()) |window| {
        const start_index = window[0];
        const end_index = window[1];
        const values = crds_values[start_index..end_index];

        const protocol_msg = switch (chunk_type) {
            .PushMessage => Protocol{ .PushMessage = .{ my_pubkey.*, values } },
            .PullResponse => Protocol{ .PullResponse = .{ my_pubkey.*, values } },
        };
        var msg_slice = bincode.writeToSlice(&packet_buf, protocol_msg, bincode.Params{}) catch {
            return error.SerializationError;
        };
        var packet = Packet.init(to_endpoint.*, packet_buf, msg_slice.len);
        packets.appendAssumeCapacity(packet);
    }

    return packets;
}

pub fn chunkValuesIntoPacketIndexs(
    allocator: std.mem.Allocator,
    crds_values: []CrdsValue,
    max_chunk_bytes: usize,
) error{ OutOfMemory, SerializationError }!ArrayList(usize) {
    var packet_indexs = try ArrayList(usize).initCapacity(allocator, 1);
    errdefer packet_indexs.deinit();
    packet_indexs.appendAssumeCapacity(0);

    if (crds_values.len == 0) {
        return packet_indexs;
    }

    var packet_buf: [PACKET_DATA_SIZE]u8 = undefined;
    var buf_byte_size: u64 = 0;

    for (crds_values, 0..) |crds_value, i| {
        const data_byte_size = bincode.getSerializedSizeWithSlice(&packet_buf, crds_value, bincode.Params{}) catch {
            return error.SerializationError;
        };
        const new_chunk_size = buf_byte_size + data_byte_size;
        const is_last_iter = i == crds_values.len - 1;

        if (new_chunk_size > max_chunk_bytes or is_last_iter) {
            try packet_indexs.append(i);
            buf_byte_size = data_byte_size;
        } else {
            buf_byte_size = new_chunk_size;
        }
    }

    return packet_indexs;
}

test "gossip.gossip_service: build messages startup and shutdown" {
    const allocator = std.testing.allocator;
    var exit = AtomicBool.init(false);
    var my_keypair = try KeyPair.create([_]u8{1} ** 32);
    var my_pubkey = Pubkey.fromPublicKey(&my_keypair.public_key, true);
    const contact_info = try localhostTestContactInfo(my_pubkey);

    var logger = Logger.init(std.testing.allocator, .debug);
    defer logger.deinit();
    logger.spawn();

    var gossip_service = try GossipService.init(
        allocator,
        contact_info,
        my_keypair,
        null,
        &exit,
        logger,
    );
    defer gossip_service.deinit();

    var build_messages_handle = try Thread.spawn(.{}, GossipService.buildMessages, .{&gossip_service});

    // add some crds values to push
    var rng = std.rand.DefaultPrng.init(91);
    var lg = gossip_service.crds_table_rw.write();
    var ping_lock = gossip_service.ping_cache_rw.write();
    var ping_cache: *PingCache = ping_lock.mut();

    var peers = ArrayList(LegacyContactInfo).init(allocator);
    defer peers.deinit();

    for (0..10) |_| {
        var rand_keypair = try KeyPair.create(null);
        var value = try CrdsValue.randomWithIndex(rng.random(), &rand_keypair, 0); // contact info
        // make gossip valid
        value.data.LegacyContactInfo.gossip = SocketAddr.initIpv4(.{ 127, 0, 0, 1 }, 8000);
        try lg.mut().insert(value, getWallclockMs());
        try peers.append(value.data.LegacyContactInfo);
        // set the pong status as OK so they included in active set
        ping_cache._setPong(value.data.LegacyContactInfo.id, value.data.LegacyContactInfo.gossip);
    }
    lg.unlock();
    ping_lock.unlock();

    std.time.sleep(std.time.ns_per_s * 3);

    exit.store(true, std.atomic.Ordering.Unordered);
    build_messages_handle.join();
}

test "gossip.gossip_service: tests handle_prune_messages" {
    var rng = std.rand.DefaultPrng.init(91);

    const allocator = std.testing.allocator;
    var exit = AtomicBool.init(false);
    var my_keypair = try KeyPair.create([_]u8{1} ** 32);
    var my_pubkey = Pubkey.fromPublicKey(&my_keypair.public_key, true);
    const contact_info = try localhostTestContactInfo(my_pubkey);

    var logger = Logger.init(std.testing.allocator, .debug);
    defer logger.deinit();
    logger.spawn();

    var gossip_service = try GossipService.init(
        allocator,
        contact_info,
        my_keypair,
        null,
        &exit,
        logger,
    );
    defer gossip_service.deinit();

    // add some peers
    var lg = gossip_service.crds_table_rw.write();
    var peers = ArrayList(ContactInfo).init(allocator);
    defer {
        for (peers.items) |p| p.deinit();
        peers.deinit();
    }
    for (0..10) |_| {
        var rand_keypair = try KeyPair.create(null);
        var value = try CrdsValue.randomWithIndex(rng.random(), &rand_keypair, 0); // contact info
        try lg.mut().insert(value, getWallclockMs());
        try peers.append(try value.data.LegacyContactInfo.toContactInfo(allocator));
    }
    lg.unlock();

    {
        var as_lock = gossip_service.active_set_rw.write();
        var as: *ActiveSet = as_lock.mut();
        try as.rotate(peers.items);
        as_lock.unlock();
    }

    var as_lock = gossip_service.active_set_rw.read();
    var as: *const ActiveSet = as_lock.get();
    try std.testing.expect(as.len() > 0); // FIX
    var iter = as.pruned_peers.keyIterator();
    const peer0 = iter.next().?.*;
    as_lock.unlock();

    var prunes = [_]Pubkey{Pubkey.random(rng.random(), .{})};
    var prune_data = PruneData{
        .pubkey = peer0,
        .destination = gossip_service.my_pubkey,
        .prunes = &prunes,
        .signature = undefined,
        .wallclock = getWallclockMs(),
    };
    try prune_data.sign(&my_keypair);

    var data = std.ArrayList(*PruneData).init(allocator);
    defer data.deinit();

    try data.append(&prune_data);
    gossip_service.handleBatchPruneMessages(&data);

    var as_lock2 = gossip_service.active_set_rw.read();
    var as2: *const ActiveSet = as_lock2.get();
    try std.testing.expect(as2.pruned_peers.get(peer0).?.contains(&prunes[0].data));
    as_lock2.unlock();
}

test "gossip.gossip_service: tests handle_pull_response" {
    const allocator = std.testing.allocator;

    var rng = std.rand.DefaultPrng.init(91);
    var exit = AtomicBool.init(false);
    var my_keypair = try KeyPair.create([_]u8{1} ** 32);
    var my_pubkey = Pubkey.fromPublicKey(&my_keypair.public_key, true);
    const contact_info = try localhostTestContactInfo(my_pubkey);

    var logger = Logger.init(std.testing.allocator, .debug);
    defer logger.deinit();
    logger.spawn();

    var gossip_service = try GossipService.init(
        allocator,
        contact_info,
        my_keypair,
        null,
        &exit,
        logger,
    );
    defer gossip_service.deinit();

    // get random values
    var crds_values: [5]CrdsValue = undefined;
    var kp = try KeyPair.create(null);
    for (0..5) |i| {
        var value = try CrdsValue.randomWithIndex(rng.random(), &kp, 0);
        value.data.LegacyContactInfo.id = Pubkey.random(rng.random(), .{});
        crds_values[i] = value;
    }

    var data = ArrayList(GossipService.PullResponseMessage).init(allocator);
    defer data.deinit();

    try data.append(GossipService.PullResponseMessage{
        .crds_values = &crds_values,
        .from_pubkey = &my_pubkey,
    });

    try gossip_service.handleBatchPullResponses(&data);

    // make sure values are inserted
    var crds_table_lock = gossip_service.crds_table_rw.read();
    var crds_table: *const CrdsTable = crds_table_lock.get();
    for (crds_values) |value| {
        _ = crds_table.get(value.label()).?;
    }
    crds_table_lock.unlock();

    // try inserting again with same values (should all fail)
    try gossip_service.handleBatchPullResponses(&data);

    var lg = gossip_service.failed_pull_hashes_mux.lock();
    var failed_pull_hashes: *HashTimeQueue = lg.mut();
    try std.testing.expect(failed_pull_hashes.len() == 5);
    lg.unlock();
}

test "gossip.gossip_service: tests handle_pull_request" {
    const allocator = std.testing.allocator;

    var rng = std.rand.DefaultPrng.init(91);
    var exit = AtomicBool.init(false);
    var my_keypair = try KeyPair.create([_]u8{1} ** 32);
    var my_pubkey = Pubkey.fromPublicKey(&my_keypair.public_key, true);
    const contact_info = try localhostTestContactInfo(my_pubkey);

    var logger = Logger.init(std.testing.allocator, .debug);
    defer logger.deinit();
    logger.spawn();

    var gossip_service = try GossipService.init(
        allocator,
        contact_info,
        my_keypair,
        null,
        &exit,
        logger,
    );
    defer gossip_service.deinit();

    // insert random values
    var crds_table_lock = gossip_service.crds_table_rw.write();
    var crds_table: *CrdsTable = crds_table_lock.mut();
    const N_FILTER_BITS = 1;

    var done = false;
    var count: usize = 0;
    while (!done) {
        count += 1;
        for (0..5) |_| {
            var value = try CrdsValue.randomWithIndex(rng.random(), &my_keypair, 0);
            value.data.LegacyContactInfo.id = Pubkey.random(rng.random(), .{});
            try crds_table.insert(value, getWallclockMs());

            // make sure well get a response from the request
            const vers_value = crds_table.get(value.label()).?;
            const hash_bits = pull_request.hashToU64(&vers_value.value_hash) >> (64 - N_FILTER_BITS);
            if (hash_bits == 0) {
                done = true;
            }
        }

        if (count > 5) {
            @panic("something went wrong");
        }
    }
    crds_table_lock.unlock();

    const Bloom = @import("../bloom/bloom.zig").Bloom;
    // only consider the first bit so we know well get matches
    var bloom = try Bloom.random(allocator, 100, 0.1, N_FILTER_BITS);
    defer bloom.deinit();

    var rando_keypair = try KeyPair.create([_]u8{22} ** 32);
    var rando_pubkey = Pubkey.fromPublicKey(&rando_keypair.public_key, true);

    var ci_data = crds.CrdsData.randomFromIndex(rng.random(), 0);
    ci_data.LegacyContactInfo.id = rando_pubkey;
    var crds_value = try CrdsValue.initSigned(ci_data, &rando_keypair);

    const addr = SocketAddr.random(rng.random());
    var ping_lock = gossip_service.ping_cache_rw.write();
    var ping_cache: *PingCache = ping_lock.mut();
    ping_cache._setPong(rando_pubkey, addr);
    ping_lock.unlock();

    var filter = CrdsFilter{
        .filter = bloom,
        .mask = (~@as(usize, 0)) >> N_FILTER_BITS,
        .mask_bits = N_FILTER_BITS,
    };

    var pull_requests = ArrayList(GossipService.PullRequestMessage).init(allocator);
    defer pull_requests.deinit();
    try pull_requests.append(GossipService.PullRequestMessage{
        .filter = filter,
        .from_endpoint = (contact_info.getSocket(node.SOCKET_TAG_GOSSIP) orelse unreachable).toEndpoint(),
        .value = crds_value,
    });

    try gossip_service.handleBatchPullRequest(pull_requests);
    {
        var packet_lg = gossip_service.packet_outgoing_channel.buffer.lock();
        defer packet_lg.unlock();
        var outgoing_packets: *const ArrayList(PacketBatch) = packet_lg.get();
        try std.testing.expect(outgoing_packets.items.len > 0);
    }
}

test "gossip.gossip_service: test build prune messages and handle_push_msgs" {
    const allocator = std.testing.allocator;
    var rng = std.rand.DefaultPrng.init(91);
    var exit = AtomicBool.init(false);
    var my_keypair = try KeyPair.create([_]u8{1} ** 32);
    var my_pubkey = Pubkey.fromPublicKey(&my_keypair.public_key, true);
    const contact_info = try localhostTestContactInfo(my_pubkey);

    var logger = Logger.init(std.testing.allocator, .debug);
    defer logger.deinit();
    logger.spawn();

    var gossip_service = try GossipService.init(
        allocator,
        contact_info,
        my_keypair,
        null,
        &exit,
        logger,
    );
    defer gossip_service.deinit();

    var push_from = Pubkey.random(rng.random(), .{});
    var values = ArrayList(CrdsValue).init(allocator);
    defer values.deinit();
    for (0..10) |_| {
        var value = try CrdsValue.randomWithIndex(rng.random(), &my_keypair, 0);
        value.data.LegacyContactInfo.id = Pubkey.random(rng.random(), .{});
        try values.append(value);
    }

    // insert contact info to send prunes to
    var send_contact_info = LegacyContactInfo.random(rng.random());
    send_contact_info.id = push_from;
    // valid socket addr
    var gossip_socket = SocketAddr.initIpv4(.{ 127, 0, 0, 1 }, 20);
    send_contact_info.gossip = gossip_socket;

    var ci_value = try CrdsValue.initSigned(crds.CrdsData{
        .LegacyContactInfo = send_contact_info,
    }, &my_keypair);
    var lg = gossip_service.crds_table_rw.write();
    try lg.mut().insert(ci_value, getWallclockMs());
    lg.unlock();

    var msgs = ArrayList(GossipService.PushMessage).init(allocator);
    defer msgs.deinit();

    var endpoint = gossip_socket.toEndpoint();
    try msgs.append(GossipService.PushMessage{
        .crds_values = values.items,
        .from_endpoint = &endpoint,
        .from_pubkey = &push_from,
    });

    try gossip_service.handleBatchPushMessages(&msgs);
    {
        var packet_lg = gossip_service.packet_outgoing_channel.buffer.lock();
        defer packet_lg.unlock();
        var outgoing_packets: *const ArrayList(PacketBatch) = packet_lg.get();
        // zero prune messages
        try std.testing.expect(outgoing_packets.items.len == 0);
    }

    try gossip_service.handleBatchPushMessages(&msgs);
    var packet = blk: {
        var packet_lg = gossip_service.packet_outgoing_channel.buffer.lock();
        defer packet_lg.unlock();
        var outgoing_packets: *const ArrayList(PacketBatch) = packet_lg.get();
        // > 0 prune messages to account for duplicate push messages
        try std.testing.expect(outgoing_packets.items.len > 0);

        break :blk outgoing_packets.items[0].items[0];
    };
    var protocol_message = try bincode.readFromSlice(
        allocator,
        Protocol,
        packet.data[0..packet.size],
        bincode.Params.standard,
    );
    defer bincode.free(allocator, protocol_message);

    var prune_data = protocol_message.PruneMessage[1];
    try std.testing.expect(prune_data.destination.equals(&push_from));
    try std.testing.expectEqual(prune_data.prunes.len, 10);
}

test "gossip.gossip_service: test build_pull_requests" {
    const allocator = std.testing.allocator;
    var rng = std.rand.DefaultPrng.init(91);
    var exit = AtomicBool.init(false);
    var my_keypair = try KeyPair.create([_]u8{1} ** 32);
    var my_pubkey = Pubkey.fromPublicKey(&my_keypair.public_key, true);
    const contact_info = try localhostTestContactInfo(my_pubkey);

    var logger = Logger.init(std.testing.allocator, .debug);
    defer logger.deinit();
    logger.spawn();

    var gossip_service = try GossipService.init(
        allocator,
        contact_info,
        my_keypair,
        null,
        &exit,
        logger,
    );
    defer gossip_service.deinit();

    // insert peers to send msgs to
    var keypair = try KeyPair.create([_]u8{1} ** 32);
    var ping_lock = gossip_service.ping_cache_rw.write();
    var lg = gossip_service.crds_table_rw.write();
    for (0..20) |_| {
        var value = try CrdsValue.randomWithIndex(rng.random(), &keypair, 0);
        try lg.mut().insert(value, getWallclockMs());
        var pc: *PingCache = ping_lock.mut();
        pc._setPong(value.data.LegacyContactInfo.id, value.data.LegacyContactInfo.gossip);
    }
    lg.unlock();
    ping_lock.unlock();

    var packets = try gossip_service.buildPullRequests(2);
    defer packets.deinit();

    try std.testing.expect(packets.items.len > 1);
    try std.testing.expect(!std.mem.eql(u8, &packets.items[0].data, &packets.items[1].data));
}

test "gossip.gossip_service: test build_push_messages" {
    const allocator = std.testing.allocator;
    var rng = std.rand.DefaultPrng.init(91);
    var exit = AtomicBool.init(false);
    var my_keypair = try KeyPair.create([_]u8{1} ** 32);
    var my_pubkey = Pubkey.fromPublicKey(&my_keypair.public_key, true);
    const contact_info = try localhostTestContactInfo(my_pubkey);

    var logger = Logger.init(std.testing.allocator, .debug);
    defer logger.deinit();
    logger.spawn();

    var gossip_service = try GossipService.init(
        allocator,
        contact_info,
        my_keypair,
        null,
        &exit,
        logger,
    );
    defer gossip_service.deinit();

    // add some peers
    var peers = ArrayList(ContactInfo).init(allocator);
    defer {
        for (peers.items) |p| p.deinit();
        peers.deinit();
    }
    var lg = gossip_service.crds_table_rw.write();
    for (0..10) |_| {
        var keypair = try KeyPair.create(null);
        var value = try CrdsValue.randomWithIndex(rng.random(), &keypair, 0); // contact info
        try lg.mut().insert(value, getWallclockMs());
        try peers.append(try value.data.LegacyContactInfo.toContactInfo(allocator));
    }
    lg.unlock();

    var keypair = try KeyPair.create([_]u8{1} ** 32);
    // var id = Pubkey.fromPublicKey(&keypair.public_key, false);
    var value = try CrdsValue.random(rng.random(), &keypair);

    // set the active set
    {
        var as_lock = gossip_service.active_set_rw.write();
        var as: *ActiveSet = as_lock.mut();
        try as.rotate(peers.items);
        as_lock.unlock();
        try std.testing.expect(as.len() > 0);
    }

    {
        var pqlg = gossip_service.push_msg_queue_mux.lock();
        var push_queue = pqlg.mut();
        try push_queue.append(value);
        pqlg.unlock();
    }
    gossip_service.drainPushQueueToCrdsTable(getWallclockMs());

    var clg = gossip_service.crds_table_rw.read();
    try std.testing.expect(clg.get().len() == 11);
    clg.unlock();

    var cursor: u64 = 0;
    var msgs = try gossip_service.buildPushMessages(&cursor);
    try std.testing.expectEqual(cursor, 11);
    try std.testing.expect(msgs.items.len > 0);
    for (msgs.items) |*msg| msg.deinit();
    msgs.deinit();

    var msgs2 = try gossip_service.buildPushMessages(&cursor);
    try std.testing.expectEqual(cursor, 11);
    try std.testing.expect(msgs2.items.len == 0);
}

test "gossip.gossip_service: test packet verification" {
    const allocator = std.testing.allocator;
    var exit = AtomicBool.init(false);
    var keypair = try KeyPair.create([_]u8{1} ** 32);
    var id = Pubkey.fromPublicKey(&keypair.public_key, true);
    const contact_info = try localhostTestContactInfo(id);

    var logger = Logger.init(std.testing.allocator, .debug);
    defer logger.deinit();
    logger.spawn();

    var gossip_service = try GossipService.init(
        allocator,
        contact_info,
        keypair,
        null,
        &exit,
        logger,
    );

    defer gossip_service.deinit();

    var packet_channel = gossip_service.packet_incoming_channel;
    var verified_channel = gossip_service.verified_incoming_channel;

    var packet_verifier_handle = try Thread.spawn(.{}, GossipService.verifyPackets, .{&gossip_service});

    var rng = std.rand.DefaultPrng.init(getWallclockMs());
    var data = crds.CrdsData.randomFromIndex(rng.random(), 0);
    data.LegacyContactInfo.id = id;
    data.LegacyContactInfo.wallclock = 0;
    var value = try CrdsValue.initSigned(data, &keypair);

    try std.testing.expect(try value.verify(id));

    var values = [_]crds.CrdsValue{value};
    const protocol_msg = Protocol{
        .PushMessage = .{ id, &values },
    };

    var peer = SocketAddr.initIpv4(.{ 127, 0, 0, 1 }, 0);
    var from = peer.toEndpoint();

    var buf = [_]u8{0} ** PACKET_DATA_SIZE;
    var out = try bincode.writeToSlice(buf[0..], protocol_msg, bincode.Params{});
    var packet = Packet.init(from, buf, out.len);
    var packet_batch = ArrayList(Packet).init(allocator);
    for (0..3) |_| {
        try packet_batch.append(packet);
    }
    try packet_channel.send(packet_batch);

    var packet_batch_2 = ArrayList(Packet).init(allocator);

    // send one which fails sanitization
    var value_v2 = try CrdsValue.initSigned(crds.CrdsData.randomFromIndex(rng.random(), 2), &keypair);
    value_v2.data.EpochSlots[0] = crds.MAX_EPOCH_SLOTS;
    var values_v2 = [_]crds.CrdsValue{value_v2};
    const protocol_msg_v2 = Protocol{
        .PushMessage = .{ id, &values_v2 },
    };
    var buf_v2 = [_]u8{0} ** PACKET_DATA_SIZE;
    var out_v2 = try bincode.writeToSlice(buf_v2[0..], protocol_msg_v2, bincode.Params{});
    var packet_v2 = Packet.init(from, buf_v2, out_v2.len);
    try packet_batch_2.append(packet_v2);

    // send one with a incorrect signature
    var rand_keypair = try KeyPair.create([_]u8{3} ** 32);
    var value2 = try CrdsValue.initSigned(crds.CrdsData.randomFromIndex(rng.random(), 0), &rand_keypair);
    var values2 = [_]crds.CrdsValue{value2};
    const protocol_msg2 = Protocol{
        .PushMessage = .{ id, &values2 },
    };
    var buf2 = [_]u8{0} ** PACKET_DATA_SIZE;
    var out2 = try bincode.writeToSlice(buf2[0..], protocol_msg2, bincode.Params{});
    var packet2 = Packet.init(from, buf2, out2.len);
    try packet_batch_2.append(packet2);

    // send it with a CrdsValue which hash a slice
    {
        var rand_pubkey = Pubkey.fromPublicKey(&rand_keypair.public_key, true);
        var dshred = crds.DuplicateShred.random(rng.random());
        var chunk: [32]u8 = .{1} ** 32;
        dshred.chunk = &chunk;
        dshred.from = rand_pubkey;
        var dshred_data = crds.CrdsData{
            .DuplicateShred = .{ 1, dshred },
        };
        var dshred_value = try CrdsValue.initSigned(dshred_data, &rand_keypair);
        var values3 = [_]crds.CrdsValue{dshred_value};
        const protocol_msg3 = Protocol{
            .PushMessage = .{ id, &values3 },
        };
        var buf3 = [_]u8{0} ** PACKET_DATA_SIZE;
        var out3 = try bincode.writeToSlice(buf3[0..], protocol_msg3, bincode.Params{});
        var packet3 = Packet.init(from, buf3, out3.len);
        try packet_batch_2.append(packet3);
    }
    try packet_channel.send(packet_batch_2);

    var msg_count: usize = 0;
    while (msg_count < 4) {
        if (try verified_channel.try_drain()) |msgs| {
            defer verified_channel.allocator.free(msgs);
            for (msgs) |msg| {
                defer bincode.free(gossip_service.allocator, msg);
                try std.testing.expect(msg.message.PushMessage[0].equals(&id));
                msg_count += 1;
            }
        }
        std.time.sleep(10);
    }

    var attempt_count: u16 = 0;

    while (packet_channel.buffer.private.v.items.len != 0) {
        std.time.sleep(std.time.ns_per_ms * 10);
        attempt_count += 1;
        if (attempt_count > 10) {
            try std.testing.expect(false);
        }
    }

    try std.testing.expect(packet_channel.buffer.private.v.items.len == 0);
    try std.testing.expect(verified_channel.buffer.private.v.items.len == 0);

    exit.store(true, std.atomic.Ordering.Unordered);
    packet_verifier_handle.join();
}

test "gossip.gossip_service: process contact_info push packet" {
    const allocator = std.testing.allocator;
    var exit = AtomicBool.init(false);
    var my_keypair = try KeyPair.create([_]u8{1} ** 32);
    var my_pubkey = Pubkey.fromPublicKey(&my_keypair.public_key, true);
    const contact_info = try localhostTestContactInfo(my_pubkey);

    var logger = Logger.init(std.testing.allocator, .debug);
    defer logger.deinit();
    logger.spawn();

    var gossip_service = try GossipService.init(
        allocator,
        contact_info,
        my_keypair,
        null,
        &exit,
        logger,
    );
    defer gossip_service.deinit();

    var verified_channel = gossip_service.verified_incoming_channel;
    var responder_channel = gossip_service.packet_outgoing_channel;

    var kp = try KeyPair.create(null);
    var pk = Pubkey.fromPublicKey(&kp.public_key, false);

    var packet_handle = try Thread.spawn(
        .{},
        GossipService.processMessages,
        .{&gossip_service},
    );

    // send a push message
    var id = pk;

    // new contact info
    var legacy_contact_info = LegacyContactInfo.default(id);
    var crds_data = crds.CrdsData{
        .LegacyContactInfo = legacy_contact_info,
    };
    var crds_value = try crds.CrdsValue.initSigned(crds_data, &kp);
    var heap_values = try allocator.alloc(crds.CrdsValue, 1);
    heap_values[0] = crds_value;
    const msg = Protocol{
        .PushMessage = .{ id, heap_values },
    };

    // packet
    const peer = SocketAddr.initIpv4(.{ 127, 0, 0, 1 }, 8000).toEndpoint();
    const protocol_msg = ProtocolMessage{
        .from_endpoint = peer,
        .message = msg,
    };
    try verified_channel.send(protocol_msg);

    // ping
    const ping_msg = ProtocolMessage{
        .message = Protocol{
            .PingMessage = try Ping.init(.{0} ** 32, &kp),
        },
        .from_endpoint = peer,
    };
    try verified_channel.send(ping_msg);

    // correct insertion into table
    var buf2: [100]crds.CrdsVersionedValue = undefined;
    std.time.sleep(std.time.ns_per_s);

    {
        var lg = gossip_service.crds_table_rw.read();
        var res = lg.get().getContactInfos(&buf2);
        try std.testing.expect(res.len == 1);
        lg.unlock();
    }

    const resp = (try responder_channel.try_drain()).?;
    defer {
        for (resp) |*packet_batch| {
            packet_batch.deinit();
        }
        responder_channel.allocator.free(resp);
    }
    try std.testing.expect(resp.len == 1);

    exit.store(true, std.atomic.Ordering.Unordered);
    packet_handle.join();
}

test "gossip.gossip_service: init, exit, and deinit" {
    var gossip_address = SocketAddr.initIpv4(.{ 127, 0, 0, 1 }, 0);
    var my_keypair = try KeyPair.create(null);
    var rng = std.rand.DefaultPrng.init(getWallclockMs());
    var contact_info = try LegacyContactInfo.random(rng.random()).toContactInfo(std.testing.allocator);
    try contact_info.setSocket(node.SOCKET_TAG_GOSSIP, gossip_address);
    var exit = AtomicBool.init(false);
    var logger = Logger.init(std.testing.allocator, .debug);
    defer logger.deinit();
    logger.spawn();

    var gossip_service = try GossipService.init(
        std.testing.allocator,
        contact_info,
        my_keypair,
        null,
        &exit,
        logger,
    );

    var handle = try std.Thread.spawn(
        .{},
        GossipService.run,
        .{ &gossip_service, true },
    );

    gossip_service.echo_server.kill();
    exit.store(true, std.atomic.Ordering.Unordered);
    handle.join();
    gossip_service.deinit();
}

const fuzz = @import("./fuzz.zig");

pub const BenchmarkGossipServiceGeneral = struct {
    pub const min_iterations = 1;
    pub const max_iterations = 1;

    pub const args = [_]usize{
        1_000,
        5_000,
        10_000,
    };

    pub const arg_names = [_][]const u8{
        "1k_msgs",
        "5k_msgs",
        "10k_msg_iters",
    };

    pub fn benchmarkGossipServiceProcessMessages(num_message_iterations: usize) !void {
        const allocator = std.heap.page_allocator;
        var keypair = try KeyPair.create(null);
        var address = SocketAddr.initIpv4(.{ 127, 0, 0, 1 }, 8888);
        var endpoint = address.toEndpoint();

        var pubkey = Pubkey.fromPublicKey(&keypair.public_key, false);
        var contact_info = ContactInfo.init(allocator, pubkey, 0, 19);
        try contact_info.setSocket(node.SOCKET_TAG_GOSSIP, address);

        // var logger = Logger.init(allocator, .debug);
        // defer logger.deinit();
        // logger.spawn();
        var logger: Logger = .noop;

        // process incoming packets/messsages
        var exit = AtomicBool.init(false);
        var gossip_service = try GossipService.init(
            allocator,
            contact_info,
            keypair,
            null,
            &exit,
            logger,
        );
        gossip_service.echo_server.kill(); // we dont need this rn
        defer gossip_service.deinit();

        var packet_handle = try Thread.spawn(.{}, GossipService.run, .{ &gossip_service, true });

        // send incomign packets/messages
        var outgoing_channel = Channel(ArrayList(Packet)).init(allocator, 10_000);
        defer outgoing_channel.deinit();

        var socket = UdpSocket.create(.ipv4, .udp) catch return error.SocketCreateFailed;
        socket.bindToPort(8889) catch return error.SocketBindFailed;
        socket.setReadTimeout(1000000) catch return error.SocketSetTimeoutFailed; // 1 second
        defer {
            socket.close();
        }

        var sender_exit = AtomicBool.init(false);
        var outgoing_handle = try Thread.spawn(.{}, socket_utils.sendSocket, .{
            &socket,
            outgoing_channel,
            &sender_exit,
            logger,
        });

        // generate messages
        var rand = std.rand.DefaultPrng.init(19);
        var rng = rand.random();
        var sender_keypair = try KeyPair.create(null);

        var msg_sent: usize = 0;

        while (msg_sent < num_message_iterations) {
            var packet_batch = try ArrayList(Packet).initCapacity(allocator, 10);

            // send a ping message
            {
                var packet = try fuzz.randomPingPacket(rng, &keypair, endpoint);
                try packet_batch.append(packet);
                msg_sent += 1;
            }
            // send a pong message
            {
                var packet = try fuzz.randomPongPacket(rng, &keypair, endpoint);
                try packet_batch.append(packet);
                msg_sent += 1;
            }
            // send a push message
            {
                var packets = try fuzz.randomPushMessage(rng, &keypair, address.toEndpoint());
                try outgoing_channel.send(packets);
                msg_sent += packets.items.len;
            }
            // send a pull response
            {
                var packets = try fuzz.randomPullResponse(rng, &keypair, address.toEndpoint());
                try outgoing_channel.send(packets);
                msg_sent += packets.items.len;
            }
            // send a pull request
            {
                var packet = try fuzz.randomPullRequest(allocator, rng, &sender_keypair, address.toEndpoint());
                try packet_batch.append(packet);
                msg_sent += 1;
            }

            try outgoing_channel.send(packet_batch);
        }

        // wait for all messages to be processed
        while (true) {
            const v = gossip_service.messages_processed.load(std.atomic.Ordering.Acquire);
            if (v >= msg_sent) {
                break;
            }
        }

        exit.store(true, std.atomic.Ordering.Unordered);
        packet_handle.join();

        sender_exit.store(true, std.atomic.Ordering.Unordered);
        outgoing_handle.join();
    }
};

fn localhostTestContactInfo(id: Pubkey) !ContactInfo {
    var contact_info = try LegacyContactInfo.default(id).toContactInfo(std.testing.allocator);
    try contact_info.setSocket(node.SOCKET_TAG_GOSSIP, SocketAddr.initIpv4(.{ 127, 0, 0, 1 }, 0));
    return contact_info;
}<|MERGE_RESOLUTION|>--- conflicted
+++ resolved
@@ -1604,11 +1604,7 @@
 
         for (self.entrypoints.items) |*entrypoint| {
             if (entrypoint.info == null) {
-<<<<<<< HEAD
-                entrypoint.info = try reader.get().getContactInfoByGossipAddr(entrypoint.addr);
-=======
                 entrypoint.info = crds_table.getContactInfoByGossipAddr(entrypoint.addr);
->>>>>>> 22f37ba9
             }
             identified_all = identified_all and entrypoint.info != null;
         }
