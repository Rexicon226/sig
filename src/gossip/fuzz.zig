--- conflicted
+++ resolved
@@ -94,15 +94,9 @@
     var pubkey = Pubkey.fromPublicKey(&keypair.public_key);
 
     // will have random id
-<<<<<<< HEAD
-    // var value = try CrdsValue.random(rng, &keypair);
-    var value = try CrdsValue.randomWithIndex(rng, &keypair, 0);
-    value.data.LegacyContactInfo = LegacyContactInfo.default(Pubkey.fromPublicKey(&keypair.public_key));
-=======
     // var value = try SignedGossipData.random(rng, &keypair);
     var value = try SignedGossipData.randomWithIndex(rng, &keypair, 0);
-    value.data.LegacyContactInfo = LegacyContactInfo.default(Pubkey.fromPublicKey(&keypair.public_key, false));
->>>>>>> 69b9a8e8
+    value.data.LegacyContactInfo = LegacyContactInfo.default(Pubkey.fromPublicKey(&keypair.public_key));
     try value.sign(&keypair);
 
     const should_pass_sig_verification = maybe_should_pass_sig_verification orelse rng.boolean();
@@ -126,13 +120,8 @@
     const allocator = std.heap.page_allocator;
     const packets = try gossipDataToPackets(
         allocator,
-<<<<<<< HEAD
         &Pubkey.fromPublicKey(&keypair.public_key),
-        &crds_values,
-=======
-        &Pubkey.fromPublicKey(&keypair.public_key, false),
         &values,
->>>>>>> 69b9a8e8
         &to_addr,
         ChunkType.PushMessage,
     );
@@ -151,13 +140,8 @@
     const allocator = std.heap.page_allocator;
     const packets = try gossipDataToPackets(
         allocator,
-<<<<<<< HEAD
         &Pubkey.fromPublicKey(&keypair.public_key),
-        &crds_values,
-=======
-        &Pubkey.fromPublicKey(&keypair.public_key, false),
         &values,
->>>>>>> 69b9a8e8
         &to_addr,
         ChunkType.PullResponse,
     );
@@ -171,13 +155,8 @@
     var bloom = try Bloom.random(allocator, 100, 0.1, N_FILTER_BITS);
     defer bloom.deinit();
 
-<<<<<<< HEAD
-    var crds_value = try CrdsValue.initSigned(crds.CrdsData{
+    var value = try SignedGossipData.initSigned(.{
         .LegacyContactInfo = LegacyContactInfo.default(Pubkey.fromPublicKey(&keypair.public_key)),
-=======
-    var value = try SignedGossipData.initSigned(.{
-        .LegacyContactInfo = LegacyContactInfo.default(Pubkey.fromPublicKey(&keypair.public_key, false)),
->>>>>>> 69b9a8e8
     }, keypair);
 
     var filter = GossipPullFilter{
