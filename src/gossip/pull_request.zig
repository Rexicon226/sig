const std = @import("std");
const Tuple = std.meta.Tuple;
const Hash = @import("../core/hash.zig").Hash;
const bincode = @import("../bincode/bincode.zig");
const ArrayList = std.ArrayList;
const Bloom = @import("../bloom/bloom.zig").Bloom;
const KeyPair = std.crypto.sign.Ed25519.KeyPair;
const Pubkey = @import("../core/pubkey.zig").Pubkey;
const exp = std.math.exp;

const GossipTable = @import("table.zig").GossipTable;
const _gossip_data = @import("data.zig");
const SignedGossipData = _gossip_data.SignedGossipData;
const getWallclockMs = _gossip_data.getWallclockMs;
const RwMux = @import("../sync/mux.zig").RwMux;

pub const MAX_BLOOM_SIZE: usize = 928;
pub const MAX_NUM_PULL_REQUESTS: usize = 20; // labs - 1024;
pub const FALSE_RATE: f64 = 0.1;
pub const KEYS: f64 = 8;

/// parses all the values in the gossip table and returns a list of
/// corresponding filters. Note: make sure to call deinit_gossip_filters.
pub fn buildGossipPullFilters(
    alloc: std.mem.Allocator,
    gossip_table_rw: *RwMux(GossipTable),
    failed_pull_hashes: *const ArrayList(Hash),
    bloom_size: usize,
    max_n_filters: usize,
) error{ NotEnoughSignedGossipDatas, OutOfMemory }!ArrayList(GossipPullFilter) {
    var filter_set = blk: {
        var gossip_table_lock = gossip_table_rw.read();
        defer gossip_table_lock.unlock();
        const gossip_table: *const GossipTable = gossip_table_lock.get();

        const num_items = gossip_table.len() + gossip_table.purged.len() + failed_pull_hashes.items.len;

        var filter_set = try GossipPullFilterSet.init(alloc, num_items, bloom_size);
        errdefer filter_set.deinit();

        // add all gossip values
        const gossip_values = gossip_table.store.iterator().values;
        for (0..gossip_table.len()) |i| {
            const hash = gossip_values[i].value_hash;
            filter_set.add(&hash);
        }
        // add purged values
        const purged_values = try gossip_table.purged.getValues();
        for (purged_values.items) |hash| {
            filter_set.add(&hash);
        }
        // add failed inserts
        for (failed_pull_hashes.items) |hash| {
            filter_set.add(&hash);
        }

        break :blk filter_set;
    };
    errdefer filter_set.deinit();

    // note: filter set is deinit() in this fcn
    const filters = try filter_set.consumeForGossipPullFilters(alloc, max_n_filters);
    return filters;
}

pub fn deinitGossipPullFilters(filters: *ArrayList(GossipPullFilter)) void {
    for (filters.items) |*filter| {
        filter.deinit();
    }
    filters.deinit();
}

pub fn shuffleFirstN(rng: std.rand.Random, comptime T: type, buf: []T, n: usize) void {
    for (0..n) |i| {
        const j = rng.intRangeLessThan(usize, 0, buf.len);
        std.mem.swap(T, &buf[i], &buf[j]);
    }
}

pub const GossipPullFilterSet = struct {
    filters: ArrayList(Bloom),

    // mask bits represents the number of bits required to represent the number of
    // filters.
    mask_bits: u32, // todo: make this a u6

    const Self = @This();

    pub fn init(
        alloc: std.mem.Allocator,
        num_items: usize,
        bloom_size_bytes: usize,
    ) error{ NotEnoughSignedGossipDatas, OutOfMemory }!Self {
        var bloom_size_bits: f64 = @floatFromInt(bloom_size_bytes * 8);
        // mask_bits = log2(..) number of filters
        var mask_bits = GossipPullFilter.computeMaskBits(@floatFromInt(num_items), bloom_size_bits);
        const n_filters: usize = @intCast(@as(u64, 1) << @as(u6, @intCast(mask_bits)));

        // TODO; add errdefer handling here
        var max_items = GossipPullFilter.computeMaxItems(bloom_size_bits, FALSE_RATE, KEYS);
        var filters = try ArrayList(Bloom).initCapacity(alloc, n_filters);
        for (0..n_filters) |_| {
            var filter = try Bloom.random(
                alloc,
                @intFromFloat(max_items),
                FALSE_RATE,
                @intFromFloat(bloom_size_bits),
            );
            filters.appendAssumeCapacity(filter);
        }

        return Self{
            .filters = filters,
            .mask_bits = mask_bits,
        };
    }

    pub fn initTest(alloc: std.mem.Allocator, mask_bits: u32) error{ NotEnoughSignedGossipDatas, OutOfMemory }!Self {
        const n_filters: usize = @intCast(@as(u64, 1) << @as(u6, @intCast(mask_bits)));

        var filters = try ArrayList(Bloom).initCapacity(alloc, n_filters);
        for (0..n_filters) |_| {
            var filter = try Bloom.random(alloc, 1000, FALSE_RATE, MAX_BLOOM_SIZE);
            filters.appendAssumeCapacity(filter);
        }
        return Self{
            .filters = filters,
            .mask_bits = mask_bits,
        };
    }

    /// note: does not free filter values bc we take ownership of them in
    /// getGossipPullFilters
    pub fn deinit(self: *Self) void {
        self.filters.deinit();
    }

    pub fn hashIndex(mask_bits: u32, hash: *const Hash) usize {
        if (mask_bits == 0) {
            return 0;
        }
        // 64 = u64 bits
        const shift_bits: u6 = @intCast(64 - mask_bits);
        // only look at the first `mask_bits` bits
        // which represents `n_filters` number of indexs
        const index = @as(usize, hashToU64(hash) >> shift_bits);
        return index;
    }

    pub fn add(self: *Self, hash: *const Hash) void {
        const index = GossipPullFilterSet.hashIndex(self.mask_bits, hash);
        self.filters.items[index].add(&hash.data);
    }

    pub fn len(self: Self) usize {
        return self.filters.items.len;
    }

    /// returns a list of GossipPullFilters and consumes Self by calling deinit.
    pub fn consumeForGossipPullFilters(self: *Self, alloc: std.mem.Allocator, max_size: usize) error{OutOfMemory}!ArrayList(GossipPullFilter) {
        defer self.deinit(); // !

        const set_size = self.len();
        var indexs = try ArrayList(usize).initCapacity(alloc, set_size);
        defer indexs.deinit();
        for (0..set_size) |i| {
            indexs.appendAssumeCapacity(i);
        }

        const n_filters = @min(set_size, max_size);
        const can_consume_all = max_size >= set_size;

        if (!can_consume_all) {
            // shuffle the indexs
            var rng = std.rand.DefaultPrng.init(getWallclockMs());
            shuffleFirstN(rng.random(), usize, indexs.items, n_filters);

            // release others
            for (n_filters..set_size) |i| {
                const index = indexs.items[i];
                self.filters.items[index].deinit();
            }
        }

        var filters = try ArrayList(GossipPullFilter).initCapacity(alloc, n_filters);
        for (0..n_filters) |i| {
            const index = indexs.items[i];

            var filter = GossipPullFilter{
                .filter = self.filters.items[index], // take ownership of filter
                .mask = GossipPullFilter.computeMask(index, self.mask_bits),
                .mask_bits = self.mask_bits,
            };
            filters.appendAssumeCapacity(filter);
        }

        return filters;
    }
};

// https://github.com/solana-labs/solana/blob/e0203f22dc83cb792fa97f91dbe6e924cbd08af1/gossip/src/crds_gossip_pull.rs#L60
pub const GossipPullFilter = struct {
    filter: Bloom,
    mask: u64,
    mask_bits: u32,

    const Self = @This();

    /// only used in tests
    pub fn init(allocator: std.mem.Allocator) Self {
        return Self{
            .filter = Bloom.init(allocator, 0, null),
            .mask = 18_446_744_073_709_551_615,
            .mask_bits = 0,
        };
    }

    pub fn computeMask(index: u64, mask_bits: u32) u64 {
        if (mask_bits == 0) {
            return ~@as(u64, 0);
        }

        std.debug.assert(index <= std.math.pow(u64, 2, mask_bits));
        // eg, with index = 2 and mask_bits = 3
        // shift_bits = 61 (ie, only look at first 2 bits)
        const shift_bits: u6 = @intCast(64 - mask_bits);
        // 2 << 61 = 100...000
        const shifted_index = index << shift_bits;
        // OR with all the other zeros
        //  10                 111111..11111
        //   ^                         ^
        // index (mask_bits length) | rest
        return shifted_index | (~@as(u64, 0) >> @as(u6, @intCast(mask_bits)));
    }

    pub fn computeMaskBits(num_items: f64, max: f64) u32 {
        return @intFromFloat(@max(0, (std.math.ceil(std.math.log2(num_items / max)))));
    }

    pub fn computeMaxItems(max_bits: f64, false_rate: f64, num_keys: f64) f64 {
        const m = max_bits;
        const p = false_rate;
        const k = num_keys;
        return std.math.ceil(m / (-k / @log(@as(f64, 1) - exp(@log(p) / k))));
    }

    pub fn deinit(self: *Self) void {
        self.filter.deinit();
    }
};

pub fn hashToU64(hash: *const Hash) u64 {
    const buf = hash.data[0..8];
    return std.mem.readIntLittle(u64, buf);
}

const LegacyContactInfo = _gossip_data.LegacyContactInfo;

test "gossip.pull_request: test building filters" {
    const ThreadPool = @import("../sync/thread_pool.zig").ThreadPool;
    var tp = ThreadPool.init(.{});
    var gossip_table = try GossipTable.init(std.testing.allocator, &tp);
    defer gossip_table.deinit();

    // insert a some value
    const kp = try KeyPair.create([_]u8{1} ** 32);

    var seed: u64 = @intCast(std.time.milliTimestamp());
    var rand = std.rand.DefaultPrng.init(seed);
    const rng = rand.random();

    for (0..64) |_| {
<<<<<<< HEAD
        var id = Pubkey.random(rng);
        var legacy_contact_info = crds.LegacyContactInfo.default(id);
=======
        var id = Pubkey.random(rng, .{});
        var legacy_contact_info = LegacyContactInfo.default(id);
>>>>>>> 69b9a8e8
        legacy_contact_info.id = id;
        var gossip_value = try SignedGossipData.initSigned(.{
            .LegacyContactInfo = legacy_contact_info,
        }, &kp);

        try gossip_table.insert(gossip_value, 0);
    }

    const max_bytes = 2;
    const num_items = gossip_table.len();

    // build filters
    var gossip_table_rw = RwMux(GossipTable).init(gossip_table);

    const failed_pull_hashes = std.ArrayList(Hash).init(std.testing.allocator);
    var filters = try buildGossipPullFilters(
        std.testing.allocator,
        &gossip_table_rw,
        &failed_pull_hashes,
        max_bytes,
        100,
    );
    defer deinitGossipPullFilters(&filters);

    const mask_bits = filters.items[0].mask_bits;

    // assert value is in the filter
    const gossip_values = gossip_table.store.iterator().values;
    for (0..num_items) |i| {
        const versioned_value = gossip_values[i];
        const hash = versioned_value.value_hash;

        const index = GossipPullFilterSet.hashIndex(mask_bits, &hash);
        const filter = filters.items[index].filter;
        try std.testing.expect(filter.contains(&hash.data));
    }
}

test "gossip.pull_request: filter set deinits correct" {
    var filter_set = try GossipPullFilterSet.init(std.testing.allocator, 10000, 200);

    const hash = Hash.random();
    filter_set.add(&hash);

    const index = GossipPullFilterSet.hashIndex(filter_set.mask_bits, &hash);
    var bloom = filter_set.filters.items[index];

    const v = bloom.contains(&hash.data);
    try std.testing.expect(v);

    var f = try filter_set.consumeForGossipPullFilters(std.testing.allocator, 10);
    defer deinitGossipPullFilters(&f);

    try std.testing.expect(f.capacity == filter_set.len());

    const x = f.items[index];
    try std.testing.expect(x.filter.contains(&hash.data));
}

test "gossip.pull_request: helper functions are correct" {
    {
        const v = GossipPullFilter.computeMaxItems(100.5, 0.1, 10.0);
        try std.testing.expectEqual(@as(f64, 16), v);
    }

    {
        const v = GossipPullFilter.computeMaskBits(800, 100);
        try std.testing.expectEqual(@as(usize, 3), v);
    }

    {
        const v = Hash{ .data = .{1} ++ .{0} ** 31 };
        try std.testing.expectEqual(@as(u64, 1), hashToU64(&v));
    }

    {
        const v = GossipPullFilter.computeMask(2, 3);
        // 101111111111111111111111111111111111111111111111111111111111111
        try std.testing.expectEqual(@as(u64, 6917529027641081855), v);
    }
}

test "gossip.pull_request: gossip filter matches rust bytes" {
    const rust_bytes = [_]u8{ 0, 0, 0, 0, 0, 0, 0, 0, 0, 0, 0, 0, 0, 0, 0, 0, 0, 0, 0, 0, 0, 0, 0, 0, 0, 255, 255, 255, 255, 255, 255, 255, 255, 0, 0, 0, 0 };
    var filter = GossipPullFilter.init(std.testing.allocator);
    defer filter.deinit();

    var buf = [_]u8{0} ** 1024;
    var bytes = try bincode.writeToSlice(buf[0..], filter, bincode.Params.standard);
    try std.testing.expectEqualSlices(u8, rust_bytes[0..], bytes);
}<|MERGE_RESOLUTION|>--- conflicted
+++ resolved
@@ -270,13 +270,8 @@
     const rng = rand.random();
 
     for (0..64) |_| {
-<<<<<<< HEAD
         var id = Pubkey.random(rng);
-        var legacy_contact_info = crds.LegacyContactInfo.default(id);
-=======
-        var id = Pubkey.random(rng, .{});
         var legacy_contact_info = LegacyContactInfo.default(id);
->>>>>>> 69b9a8e8
         legacy_contact_info.id = id;
         var gossip_value = try SignedGossipData.initSigned(.{
             .LegacyContactInfo = legacy_contact_info,
