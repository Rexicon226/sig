--- conflicted
+++ resolved
@@ -1448,12 +1448,8 @@
             var gossip_table, var gossip_table_lg = self.gossip_table_rw.writeWithLock();
             defer gossip_table_lg.unlock();
 
-<<<<<<< HEAD
             for (pull_response_messages) |*pull_message| {
-=======
-            for (pull_response_messages.items) |*pull_message| {
                 const full_len = pull_message.gossip_values.len;
->>>>>>> 9ccbaa93
                 const valid_len = self.filterBasedOnShredVersion(
                     gossip_table,
                     pull_message.gossip_values,
@@ -1595,14 +1591,8 @@
 
             const now = getWallclockMs();
             for (batch_push_messages.items) |*push_message| {
-<<<<<<< HEAD
-                n_gossip_data += push_message.gossip_values.len;
-
-                // Filters valid values into the start of the `gossip_values` slice, in-place.
-=======
                 // Filtered values are freed
                 const full_len = push_message.gossip_values.len;
->>>>>>> 9ccbaa93
                 const valid_len = self.filterBasedOnShredVersion(
                     gossip_table,
                     push_message.gossip_values,
@@ -1610,12 +1600,7 @@
                 );
                 const invalid_shred_count = full_len - valid_len;
 
-<<<<<<< HEAD
-                // Insert all valid values into the gossip table.
-                try gossip_table.insertValuesMinAllocs(
-=======
                 try gossip_table.insertValuesWithResults(
->>>>>>> 9ccbaa93
                     now,
                     push_message.gossip_values[0..valid_len],
                     PUSH_MSG_TIMEOUT.asMillis(),
