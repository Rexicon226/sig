const std = @import("std");
const entry = @import("entry.zig");
const Level = @import("level.zig").Level;
const logfmt = @import("logfmt.zig");
const Entry = entry.Entry;
const StandardEntry = entry.StandardEntry;
const testing = std.testing;
const Mutex = std.Thread.Mutex;
const AtomicBool = std.atomic.Atomic(bool);
const Channel = @import("../sync/channel.zig").Channel;

const INITIAL_ENTRIES_CHANNEL_SIZE: usize = 1024;

pub const Logger = union(enum) {
    standard: *StandardErrLogger,
    noop,

    const Self = @This();

    pub fn init(allocator: std.mem.Allocator, default_level: Level) Self {
        return .{ .standard = StandardErrLogger.init(allocator, default_level) };
    }

    pub fn spawn(self: Self) void {
        switch (self) {
            .standard => |logger| {
                logger.spawn();
            },
            .noop => {},
        }
    }

    pub fn deinit(self: Self) void {
        switch (self) {
            .standard => |logger| {
                logger.deinit();
            },
            .noop => {},
        }
    }

    pub fn field(self: Self, name: []const u8, value: anytype) Entry {
        switch (self) {
            .standard => |logger| {
                return logger.field(name, value);
            },
            .noop => {
                return .noop;
            },
        }
    }

    pub fn infof(self: Self, comptime fmt: []const u8, args: anytype) void {
        switch (self) {
            .standard => |logger| {
                logger.infof(fmt, args);
            },
            .noop => {},
        }
    }

    pub fn debugf(self: Self, comptime fmt: []const u8, args: anytype) void {
        switch (self) {
            .standard => |logger| {
                logger.debugf(fmt, args);
            },
            .noop => {},
        }
    }

    pub fn warnf(self: Self, comptime fmt: []const u8, args: anytype) void {
        switch (self) {
            .standard => |logger| {
                logger.warnf(fmt, args);
            },
            .noop => {},
        }
    }

    pub fn errf(self: Self, comptime fmt: []const u8, args: anytype) void {
        switch (self) {
            .standard => |logger| {
                logger.errf(fmt, args);
            },
            .noop => {},
        }
    }

    pub fn info(self: Self, msg: []const u8) void {
        switch (self) {
            .standard => |logger| {
                logger.info(msg);
            },
            .noop => {},
        }
    }

    pub fn debug(self: Self, msg: []const u8) void {
        switch (self) {
            .standard => |logger| {
                logger.debug(msg);
            },
            .noop => {},
        }
    }

    pub fn warn(self: Self, msg: []const u8) void {
        switch (self) {
            .standard => |logger| {
                logger.warn(msg);
            },
            .noop => {},
        }
    }

    pub fn err(self: Self, msg: []const u8) void {
        switch (self) {
            .standard => |logger| {
                logger.err(msg);
            },
            .noop => {},
        }
    }
};

pub const StandardErrLogger = struct {
    allocator: std.mem.Allocator,
    arena: std.heap.ArenaAllocator,
    default_level: Level,
    exit_sig: AtomicBool,
    handle: ?std.Thread,
<<<<<<< HEAD
    channel: *Channel(*Entry),
    sink: Sink,
=======
    channel: *Channel(*StandardEntry),
>>>>>>> 4db55d02

    const Self = @This();

    pub fn init(allocator: std.mem.Allocator, default_level: Level, maybe_sink: ?Sink) *Self {
        var self = allocator.create(Self) catch @panic("could not allocator.create Logger");
        var arena = std.heap.ArenaAllocator.init(allocator);

        var sink = blk: {
            if (maybe_sink) |sink| {
                break :blk sink;
            } else {
                var sink = StdErrSink{};
                break :blk sink.sink();
            }
        };

        self.* = .{
            .allocator = allocator,
            .arena = arena,
            .default_level = default_level,
            .exit_sig = AtomicBool.init(false),
            .handle = null,
<<<<<<< HEAD
            .channel = Channel(*Entry).init(allocator, INITIAL_ENTRIES_CHANNEL_SIZE),
            .sink = sink,
=======
            .channel = Channel(*StandardEntry).init(allocator, INITIAL_ENTRIES_CHANNEL_SIZE),
>>>>>>> 4db55d02
        };
        return self;
    }

    pub fn spawn(self: *Self) void {
        self.handle = std.Thread.spawn(.{}, StandardErrLogger.run, .{self}) catch @panic("could not spawn Logger");
    }

    pub fn deinit(self: *Self) void {
        self.channel.close();
        if (self.handle) |handle| {
            self.exit_sig.store(true, .SeqCst);
            handle.join();
        }
        self.channel.deinit();
        self.arena.deinit();
        self.allocator.destroy(self);
    }

    fn run(self: *Self) void {
        while (!self.exit_sig.load(.SeqCst)) {
            std.time.sleep(std.time.ns_per_ms * 5);

            var entries = self.channel.drain() orelse {
                // channel is closed
                return;
            };
            defer self.channel.allocator.free(entries);

            self.sink.consumeEntries(entries);

            // deinit entries
            for (entries) |e| {
                e.deinit();
            }
        }
    }

    pub fn field(self: *Self, name: []const u8, value: anytype) Entry {
        var e = Entry.init(self.arena.allocator(), self.channel);
        return e.field(name, value);
    }

    pub fn info(self: *Self, msg: []const u8) void {
        var e = Entry.init(self.arena.allocator(), self.channel);
        e.info(msg);
    }

    pub fn debug(self: *Self, msg: []const u8) void {
        var e = Entry.init(self.arena.allocator(), self.channel);
        e.debug(msg);
    }

    pub fn warn(self: *Self, msg: []const u8) void {
        var e = Entry.init(self.arena.allocator(), self.channel);
        e.warn(msg);
    }

    pub fn err(self: *Self, msg: []const u8) void {
        var e = Entry.init(self.arena.allocator(), self.channel);
        e.err(msg);
    }

    pub fn infof(self: *Self, comptime fmt: []const u8, args: anytype) void {
        var e = Entry.init(self.arena.allocator(), self.channel);
        e.infof(fmt, args);
    }

    pub fn debugf(self: *Self, comptime fmt: []const u8, args: anytype) void {
        var e = Entry.init(self.arena.allocator(), self.channel);
        e.debugf(fmt, args);
    }

    pub fn warnf(self: *Self, comptime fmt: []const u8, args: anytype) void {
        var e = Entry.init(self.arena.allocator(), self.channel);
        e.warnf(fmt, args);
    }

    pub fn errf(self: *Self, comptime fmt: []const u8, args: anytype) void {
        var e = Entry.init(self.arena.allocator(), self.channel);
        e.errf(fmt, args);
    }
};

const Sink = struct {
    ptr: *anyopaque,
    impl: *const Impl,

    const Self = @This();

    const Impl = struct {
        consumeEntries: *const fn (ctx: *anyopaque, entries: []*Entry) void,
    };

    pub fn consumeEntries(self: *Self, entries: []*Entry) void {
        self.impl.consumeEntries(self.ptr, entries);
    }
};

pub const StdErrSink = struct {
    const Self = @This();

<<<<<<< HEAD
    pub fn consumeEntries(_: *anyopaque, entries: []*Entry) void {
=======
    pub fn consumeEntries(_: Self, entries: []*StandardEntry) void {
>>>>>>> 4db55d02
        var std_err_writer = std.io.getStdErr().writer();
        var std_err_mux = std.debug.getStderrMutex();
        std_err_mux.lock();
        defer std_err_mux.unlock();

        for (entries) |e| {
            logfmt.formatter(e, std_err_writer) catch unreachable;
        }
    }

<<<<<<< HEAD
    pub fn sink(self: *Self) Sink {
        return Sink{
            .ptr = self,
            .impl = &.{
                .consumeEntries = consumeEntries,
            },
        };
    }
};

pub const DoNothingSink = struct {
    const Self = @This();
=======
    pub fn consumeEntry(_: Self, e: *StandardEntry) void {
        var std_err_writer = std.io.getStdErr().writer();
        var std_err_mux = std.debug.getStderrMutex();
        std_err_mux.lock();
        defer std_err_mux.unlock();
>>>>>>> 4db55d02

    pub fn consumeEntries(_: *anyopaque, entries: []*Entry) void {
        _ = entries;
    }

    pub fn sink(self: *Self) Sink {
        return Sink{
            .ptr = self,
            .impl = &.{
                .consumeEntries = consumeEntries,
            },
        };
    }
};

test "trace.logger: works" {
    var logger = Logger.init(testing.allocator, .info, null);
    logger.spawn();
    defer logger.deinit();

    logger.field("elapsed", 4245).debugf("request with id {s} succeeded", .{"abcd1234"});

    logger.field("kind", .some_enum_kind).infof("operation was done", .{});
    logger.field("authorized", false).warnf("api call received at {d} not authorized", .{10004});
    logger.field("error", "IOError").errf("api call received at {d} broke the system!", .{10005});

    std.time.sleep(std.time.ns_per_ms * 100);

    logger.field("elapsed", 4245).debug("request with id succeeded");
    logger.field("kind", .some_enum_kind).info("operation was done");
    logger.field("authorized", false).warn("api call received at not authorized");
    logger.field("error", "IOError").err("api call received broke the system!");

    const s: []const u8 = "t12312";
    logger
        .field("tmp1", 123)
        .field("tmp2", 456)
        .field("tmp2", s)
        .info("new push message");

    std.time.sleep(std.time.ns_per_ms * 100);
<<<<<<< HEAD

    std.debug.print("--- \n", .{});
    var sink = DoNothingSink{};
    var logger_null = Logger.init(testing.allocator, .info, sink.sink());
    logger_null.spawn();
    defer logger_null.deinit();

    logger_null.field("elapsed", 4245).debug("request with id succeeded");
    std.time.sleep(std.time.ns_per_ms * 100);
=======
}

test "trace.logger: Logger is noop when configured as such" {
    var logger: Logger = .noop;
    defer logger.deinit();
    logger.spawn();

    logger.info("should not log");
    logger.field("key", "value").info("not logging");
    logger.err("should not log also");

    std.time.sleep(std.time.ms_per_s * 1);
>>>>>>> 4db55d02
}<|MERGE_RESOLUTION|>--- conflicted
+++ resolved
@@ -129,27 +129,13 @@
     default_level: Level,
     exit_sig: AtomicBool,
     handle: ?std.Thread,
-<<<<<<< HEAD
-    channel: *Channel(*Entry),
-    sink: Sink,
-=======
     channel: *Channel(*StandardEntry),
->>>>>>> 4db55d02
 
     const Self = @This();
 
-    pub fn init(allocator: std.mem.Allocator, default_level: Level, maybe_sink: ?Sink) *Self {
+    pub fn init(allocator: std.mem.Allocator, default_level: Level) *Self {
         var self = allocator.create(Self) catch @panic("could not allocator.create Logger");
         var arena = std.heap.ArenaAllocator.init(allocator);
-
-        var sink = blk: {
-            if (maybe_sink) |sink| {
-                break :blk sink;
-            } else {
-                var sink = StdErrSink{};
-                break :blk sink.sink();
-            }
-        };
 
         self.* = .{
             .allocator = allocator,
@@ -157,12 +143,7 @@
             .default_level = default_level,
             .exit_sig = AtomicBool.init(false),
             .handle = null,
-<<<<<<< HEAD
-            .channel = Channel(*Entry).init(allocator, INITIAL_ENTRIES_CHANNEL_SIZE),
-            .sink = sink,
-=======
             .channel = Channel(*StandardEntry).init(allocator, INITIAL_ENTRIES_CHANNEL_SIZE),
->>>>>>> 4db55d02
         };
         return self;
     }
@@ -183,6 +164,8 @@
     }
 
     fn run(self: *Self) void {
+        const sink = StdErrSink{};
+
         while (!self.exit_sig.load(.SeqCst)) {
             std.time.sleep(std.time.ns_per_ms * 5);
 
@@ -192,7 +175,7 @@
             };
             defer self.channel.allocator.free(entries);
 
-            self.sink.consumeEntries(entries);
+            sink.consumeEntries(entries);
 
             // deinit entries
             for (entries) |e| {
@@ -247,29 +230,10 @@
     }
 };
 
-const Sink = struct {
-    ptr: *anyopaque,
-    impl: *const Impl,
-
-    const Self = @This();
-
-    const Impl = struct {
-        consumeEntries: *const fn (ctx: *anyopaque, entries: []*Entry) void,
-    };
-
-    pub fn consumeEntries(self: *Self, entries: []*Entry) void {
-        self.impl.consumeEntries(self.ptr, entries);
-    }
-};
-
 pub const StdErrSink = struct {
     const Self = @This();
 
-<<<<<<< HEAD
-    pub fn consumeEntries(_: *anyopaque, entries: []*Entry) void {
-=======
     pub fn consumeEntries(_: Self, entries: []*StandardEntry) void {
->>>>>>> 4db55d02
         var std_err_writer = std.io.getStdErr().writer();
         var std_err_mux = std.debug.getStderrMutex();
         std_err_mux.lock();
@@ -278,40 +242,6 @@
         for (entries) |e| {
             logfmt.formatter(e, std_err_writer) catch unreachable;
         }
-    }
-
-<<<<<<< HEAD
-    pub fn sink(self: *Self) Sink {
-        return Sink{
-            .ptr = self,
-            .impl = &.{
-                .consumeEntries = consumeEntries,
-            },
-        };
-    }
-};
-
-pub const DoNothingSink = struct {
-    const Self = @This();
-=======
-    pub fn consumeEntry(_: Self, e: *StandardEntry) void {
-        var std_err_writer = std.io.getStdErr().writer();
-        var std_err_mux = std.debug.getStderrMutex();
-        std_err_mux.lock();
-        defer std_err_mux.unlock();
->>>>>>> 4db55d02
-
-    pub fn consumeEntries(_: *anyopaque, entries: []*Entry) void {
-        _ = entries;
-    }
-
-    pub fn sink(self: *Self) Sink {
-        return Sink{
-            .ptr = self,
-            .impl = &.{
-                .consumeEntries = consumeEntries,
-            },
-        };
     }
 };
 
@@ -341,7 +271,6 @@
         .info("new push message");
 
     std.time.sleep(std.time.ns_per_ms * 100);
-<<<<<<< HEAD
 
     std.debug.print("--- \n", .{});
     var sink = DoNothingSink{};
@@ -351,7 +280,6 @@
 
     logger_null.field("elapsed", 4245).debug("request with id succeeded");
     std.time.sleep(std.time.ns_per_ms * 100);
-=======
 }
 
 test "trace.logger: Logger is noop when configured as such" {
@@ -364,5 +292,4 @@
     logger.err("should not log also");
 
     std.time.sleep(std.time.ms_per_s * 1);
->>>>>>> 4db55d02
 }